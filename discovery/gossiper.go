package discovery

import (
	"bytes"
	"errors"
	"fmt"
	"runtime"
	"sync"
	"sync/atomic"
	"time"

	"github.com/btcsuite/btcd/btcec"
	"github.com/btcsuite/btcd/chaincfg/chainhash"
	"github.com/btcsuite/btcd/wire"
	"github.com/btcsuite/btcutil"
	"github.com/davecgh/go-spew/spew"
	"github.com/lightningnetwork/lnd/chainntnfs"
	"github.com/lightningnetwork/lnd/channeldb"
	"github.com/lightningnetwork/lnd/lnpeer"
	"github.com/lightningnetwork/lnd/lnwallet"
	"github.com/lightningnetwork/lnd/lnwire"
	"github.com/lightningnetwork/lnd/multimutex"
	"github.com/lightningnetwork/lnd/routing"
	"github.com/lightningnetwork/lnd/routing/route"
	"github.com/lightningnetwork/lnd/ticker"
)

var (
	// ErrGossiperShuttingDown is an error that is returned if the gossiper
	// is in the process of being shut down.
	ErrGossiperShuttingDown = errors.New("gossiper is shutting down")

	// ErrGossipSyncerNotFound signals that we were unable to find an active
	// gossip syncer corresponding to a gossip query message received from
	// the remote peer.
	ErrGossipSyncerNotFound = errors.New("gossip syncer not found")
)

// optionalMsgFields is a set of optional message fields that external callers
// can provide that serve useful when processing a specific network
// announcement.
type optionalMsgFields struct {
	capacity     *btcutil.Amount
	channelPoint *wire.OutPoint
}

// apply applies the optional fields within the functional options.
func (f *optionalMsgFields) apply(optionalMsgFields ...OptionalMsgField) {
	for _, optionalMsgField := range optionalMsgFields {
		optionalMsgField(f)
	}
}

// OptionalMsgField is a functional option parameter that can be used to provide
// external information that is not included within a network message but serves
// useful when processing it.
type OptionalMsgField func(*optionalMsgFields)

// ChannelCapacity is an optional field that lets the gossiper know of the
// capacity of a channel.
func ChannelCapacity(capacity btcutil.Amount) OptionalMsgField {
	return func(f *optionalMsgFields) {
		f.capacity = &capacity
	}
}

// ChannelPoint is an optional field that lets the gossiper know of the outpoint
// of a channel.
func ChannelPoint(op wire.OutPoint) OptionalMsgField {
	return func(f *optionalMsgFields) {
		f.channelPoint = &op
	}
}

// networkMsg couples a routing related wire message with the peer that
// originally sent it.
type networkMsg struct {
	peer              lnpeer.Peer
	source            *btcec.PublicKey
	msg               lnwire.Message
	optionalMsgFields *optionalMsgFields

	isRemote bool

	err chan error
}

// chanPolicyUpdateRequest is a request that is sent to the server when a caller
// wishes to update the channel policy (fees e.g.) for a particular set of
// channels. New ChannelUpdate messages will be crafted to be sent out during
// the next broadcast epoch and the fee updates committed to the lower layer.
type chanPolicyUpdateRequest struct {
	targetChans []wire.OutPoint
	newSchema   routing.ChannelPolicy

	errResp chan error
}

// Config defines the configuration for the service. ALL elements within the
// configuration MUST be non-nil for the service to carry out its duties.
type Config struct {
	// ChainHash is a hash that indicates which resident chain of the
	// AuthenticatedGossiper. Any announcements that don't match this
	// chain hash will be ignored.
	//
	// TODO(roasbeef): eventually make into map so can de-multiplex
	// incoming announcements
	//   * also need to do same for Notifier
	ChainHash chainhash.Hash

	// Router is the subsystem which is responsible for managing the
	// topology of lightning network. After incoming channel, node, channel
	// updates announcements are validated they are sent to the router in
	// order to be included in the LN graph.
	Router routing.ChannelGraphSource

	// ChanSeries is an interfaces that provides access to a time series
	// view of the current known channel graph. Each GossipSyncer enabled
	// peer will utilize this in order to create and respond to channel
	// graph time series queries.
	ChanSeries ChannelGraphTimeSeries

	// Notifier is used for receiving notifications of incoming blocks.
	// With each new incoming block found we process previously premature
	// announcements.
	//
	// TODO(roasbeef): could possibly just replace this with an epoch
	// channel.
	Notifier chainntnfs.ChainNotifier

	// Broadcast broadcasts a particular set of announcements to all peers
	// that the daemon is connected to. If supplied, the exclude parameter
	// indicates that the target peer should be excluded from the
	// broadcast.
	Broadcast func(skips map[route.Vertex]struct{},
		msg ...lnwire.Message) error

	// NotifyWhenOnline is a function that allows the gossiper to be
	// notified when a certain peer comes online, allowing it to
	// retry sending a peer message.
	//
	// NOTE: The peerChan channel must be buffered.
	NotifyWhenOnline func(peerPubKey [33]byte, peerChan chan<- lnpeer.Peer)

	// NotifyWhenOffline is a function that allows the gossiper to be
	// notified when a certain peer disconnects, allowing it to request a
	// notification for when it reconnects.
	NotifyWhenOffline func(peerPubKey [33]byte) <-chan struct{}

	// ProofMatureDelta the number of confirmations which is needed before
	// exchange the channel announcement proofs.
	ProofMatureDelta uint32

	// TrickleDelay the period of trickle timer which flushes to the
	// network the pending batch of new announcements we've received since
	// the last trickle tick.
	TrickleDelay time.Duration

	// RetransmitDelay is the period of a timer which indicates that we
	// should check if we need re-broadcast any of our personal channels.
	RetransmitDelay time.Duration

	// WaitingProofStore is a persistent storage of partial channel proof
	// announcement messages. We use it to buffer half of the material
	// needed to reconstruct a full authenticated channel announcement.
	// Once we receive the other half the channel proof, we'll be able to
	// properly validate it and re-broadcast it out to the network.
	//
	// TODO(wilmer): make interface to prevent channeldb dependency.
	WaitingProofStore *channeldb.WaitingProofStore

	// MessageStore is a persistent storage of gossip messages which we will
	// use to determine which messages need to be resent for a given peer.
	MessageStore GossipMessageStore

	// AnnSigner is an instance of the MessageSigner interface which will
	// be used to manually sign any outgoing channel updates. The signer
	// implementation should be backed by the public key of the backing
	// Lightning node.
	//
	// TODO(roasbeef): extract ann crafting + sign from fundingMgr into
	// here?
	AnnSigner lnwallet.MessageSigner

	// NumActiveSyncers is the number of peers for which we should have
	// active syncers with. After reaching NumActiveSyncers, any future
	// gossip syncers will be passive.
	NumActiveSyncers int

	// RotateTicker is a ticker responsible for notifying the SyncManager
	// when it should rotate its active syncers. A single active syncer with
	// a chansSynced state will be exchanged for a passive syncer in order
	// to ensure we don't keep syncing with the same peers.
	RotateTicker ticker.Ticker

	// HistoricalSyncTicker is a ticker responsible for notifying the
	// syncManager when it should attempt a historical sync with a gossip
	// sync peer.
	HistoricalSyncTicker ticker.Ticker

	// ActiveSyncerTimeoutTicker is a ticker responsible for notifying the
	// syncManager when it should attempt to start the next pending
	// activeSyncer due to the current one not completing its state machine
	// within the timeout.
	ActiveSyncerTimeoutTicker ticker.Ticker

	// MinimumBatchSize is minimum size of a sub batch of announcement
	// messages.
	MinimumBatchSize int

	// SubBatchDelay is the delay between sending sub batches of
	// gossip messages.
	SubBatchDelay time.Duration
}

// AuthenticatedGossiper is a subsystem which is responsible for receiving
// announcements, validating them and applying the changes to router, syncing
// lightning network with newly connected nodes, broadcasting announcements
// after validation, negotiating the channel announcement proofs exchange and
// handling the premature announcements. All outgoing announcements are
// expected to be properly signed as dictated in BOLT#7, additionally, all
// incoming message are expected to be well formed and signed. Invalid messages
// will be rejected by this struct.
type AuthenticatedGossiper struct {
	// Parameters which are needed to properly handle the start and stop of
	// the service.
	started sync.Once
	stopped sync.Once

	// bestHeight is the height of the block at the tip of the main chain
	// as we know it. To be used atomically.
	bestHeight uint32

	quit chan struct{}
	wg   sync.WaitGroup

	// cfg is a copy of the configuration struct that the gossiper service
	// was initialized with.
	cfg *Config

	// blockEpochs encapsulates a stream of block epochs that are sent at
	// every new block height.
	blockEpochs *chainntnfs.BlockEpochEvent

	// prematureAnnouncements maps a block height to a set of network
	// messages which are "premature" from our PoV. A message is premature
	// if it claims to be anchored in a block which is beyond the current
	// main chain tip as we know it. Premature network messages will be
	// processed once the chain tip as we know it extends to/past the
	// premature height.
	//
	// TODO(roasbeef): limit premature networkMsgs to N
	prematureAnnouncements map[uint32][]*networkMsg

	// prematureChannelUpdates is a map of ChannelUpdates we have received
	// that wasn't associated with any channel we know about.  We store
	// them temporarily, such that we can reprocess them when a
	// ChannelAnnouncement for the channel is received.
	prematureChannelUpdates map[uint64][]*networkMsg
	pChanUpdMtx             sync.Mutex

	// networkMsgs is a channel that carries new network broadcasted
	// message from outside the gossiper service to be processed by the
	// networkHandler.
	networkMsgs chan *networkMsg

	// chanPolicyUpdates is a channel that requests to update the
	// forwarding policy of a set of channels is sent over.
	chanPolicyUpdates chan *chanPolicyUpdateRequest

	// selfKey is the identity public key of the backing Lightning node.
	selfKey *btcec.PublicKey

	// channelMtx is used to restrict the database access to one
	// goroutine per channel ID. This is done to ensure that when
	// the gossiper is handling an announcement, the db state stays
	// consistent between when the DB is first read until it's written.
	channelMtx *multimutex.Mutex

	rejectMtx     sync.RWMutex
	recentRejects map[uint64]struct{}

	// syncMgr is a subsystem responsible for managing the gossip syncers
	// for peers currently connected. When a new peer is connected, the
	// manager will create its accompanying gossip syncer and determine
	// whether it should have an activeSync or passiveSync sync type based
	// on how many other gossip syncers are currently active. Any activeSync
	// gossip syncers are started in a round-robin manner to ensure we're
	// not syncing with multiple peers at the same time.
	syncMgr *SyncManager

	// reliableSender is a subsystem responsible for handling reliable
	// message send requests to peers. This should only be used for channels
	// that are unadvertised at the time of handling the message since if it
	// is advertised, then peers should be able to get the message from the
	// network.
	reliableSender *reliableSender

	sync.Mutex
}

// New creates a new AuthenticatedGossiper instance, initialized with the
// passed configuration parameters.
func New(cfg Config, selfKey *btcec.PublicKey) *AuthenticatedGossiper {
	gossiper := &AuthenticatedGossiper{
		selfKey:                 selfKey,
		cfg:                     &cfg,
		networkMsgs:             make(chan *networkMsg),
		quit:                    make(chan struct{}),
		chanPolicyUpdates:       make(chan *chanPolicyUpdateRequest),
		prematureAnnouncements:  make(map[uint32][]*networkMsg),
		prematureChannelUpdates: make(map[uint64][]*networkMsg),
		channelMtx:              multimutex.NewMutex(),
		recentRejects:           make(map[uint64]struct{}),
		syncMgr: newSyncManager(&SyncManagerCfg{
			ChainHash:            cfg.ChainHash,
			ChanSeries:           cfg.ChanSeries,
			RotateTicker:         cfg.RotateTicker,
			HistoricalSyncTicker: cfg.HistoricalSyncTicker,
			NumActiveSyncers:     cfg.NumActiveSyncers,
		}),
	}

	gossiper.reliableSender = newReliableSender(&reliableSenderCfg{
		NotifyWhenOnline:  cfg.NotifyWhenOnline,
		NotifyWhenOffline: cfg.NotifyWhenOffline,
		MessageStore:      cfg.MessageStore,
		IsMsgStale:        gossiper.isMsgStale,
	})

	return gossiper
}

// PropagateChanPolicyUpdate signals the AuthenticatedGossiper to update the
// channel forwarding policies for the specified channels. If no channels are
// specified, then the update will be applied to all outgoing channels from the
// source node. Policy updates are done in two stages: first, the
// AuthenticatedGossiper ensures the update has been committed by dependent
// sub-systems, then it signs and broadcasts new updates to the network.
func (d *AuthenticatedGossiper) PropagateChanPolicyUpdate(
	newSchema routing.ChannelPolicy, chanPoints ...wire.OutPoint) error {

	errChan := make(chan error, 1)
	policyUpdate := &chanPolicyUpdateRequest{
		targetChans: chanPoints,
		newSchema:   newSchema,
		errResp:     errChan,
	}

	select {
	case d.chanPolicyUpdates <- policyUpdate:
		return <-errChan
	case <-d.quit:
		return fmt.Errorf("AuthenticatedGossiper shutting down")
	}
}

// Start spawns network messages handler goroutine and registers on new block
// notifications in order to properly handle the premature announcements.
func (d *AuthenticatedGossiper) Start() error {
	var err error
	d.started.Do(func() {
		err = d.start()
	})
	return err
}

func (d *AuthenticatedGossiper) start() error {
	log.Info("Authenticated Gossiper is starting")

	// First we register for new notifications of newly discovered blocks.
	// We do this immediately so we'll later be able to consume any/all
	// blocks which were discovered.
	blockEpochs, err := d.cfg.Notifier.RegisterBlockEpochNtfn(nil)
	if err != nil {
		return err
	}
	d.blockEpochs = blockEpochs

	height, err := d.cfg.Router.CurrentBlockHeight()
	if err != nil {
		return err
	}
	d.bestHeight = height

	// Start the reliable sender. In case we had any pending messages ready
	// to be sent when the gossiper was last shut down, we must continue on
	// our quest to deliver them to their respective peers.
	if err := d.reliableSender.Start(); err != nil {
		return err
	}

	d.syncMgr.Start()

	d.wg.Add(1)
	go d.networkHandler()

	return nil
}

// Stop signals any active goroutines for a graceful closure.
<<<<<<< HEAD
func (d *AuthenticatedGossiper) Stop() error {
	if !atomic.CompareAndSwapUint32(&d.stopped, 0, 1) {
		return nil
	}
=======
func (d *AuthenticatedGossiper) Stop() {
	d.stopped.Do(d.stop)
}
>>>>>>> add905d1

func (d *AuthenticatedGossiper) stop() {
	log.Info("Authenticated Gossiper is stopping")

	d.blockEpochs.Cancel()

	d.syncMgr.Stop()

	close(d.quit)
	d.wg.Wait()

	// We'll stop our reliable sender after all of the gossiper's goroutines
	// have exited to ensure nothing can cause it to continue executing.
	d.reliableSender.Stop()
	return nil
}

// TODO(roasbeef): need method to get current gossip timestamp?
//  * using mtx, check time rotate forward is needed?

// ProcessRemoteAnnouncement sends a new remote announcement message along with
// the peer that sent the routing message. The announcement will be processed
// then added to a queue for batched trickled announcement to all connected
// peers.  Remote channel announcements should contain the announcement proof
// and be fully validated.
func (d *AuthenticatedGossiper) ProcessRemoteAnnouncement(msg lnwire.Message,
	peer lnpeer.Peer) chan error {

	errChan := make(chan error, 1)

	// For messages in the known set of channel series queries, we'll
	// dispatch the message directly to the GossipSyncer, and skip the main
	// processing loop.
	switch m := msg.(type) {
	case *lnwire.QueryShortChanIDs,
		*lnwire.QueryChannelRange,
		*lnwire.ReplyChannelRange,
		*lnwire.ReplyShortChanIDsEnd:

		syncer, ok := d.syncMgr.GossipSyncer(peer.PubKey())
		if !ok {
			log.Warnf("Gossip syncer for peer=%x not found",
				peer.PubKey())

			errChan <- ErrGossipSyncerNotFound
			return errChan
		}

		// If we've found the message target, then we'll dispatch the
		// message directly to it.
		syncer.ProcessQueryMsg(m, peer.QuitSignal())

		errChan <- nil
		return errChan

	// If a peer is updating its current update horizon, then we'll dispatch
	// that directly to the proper GossipSyncer.
	case *lnwire.GossipTimestampRange:
		syncer, ok := d.syncMgr.GossipSyncer(peer.PubKey())
		if !ok {
			log.Warnf("Gossip syncer for peer=%x not found",
				peer.PubKey())

			errChan <- ErrGossipSyncerNotFound
			return errChan
		}

		// If we've found the message target, then we'll dispatch the
		// message directly to it.
		if err := syncer.ApplyGossipFilter(m); err != nil {
			log.Warnf("Unable to apply gossip filter for peer=%x: "+
				"%v", peer.PubKey(), err)

			errChan <- err
			return errChan
		}

		errChan <- nil
		return errChan
	}

	nMsg := &networkMsg{
		msg:      msg,
		isRemote: true,
		peer:     peer,
		source:   peer.IdentityKey(),
		err:      errChan,
	}

	select {
	case d.networkMsgs <- nMsg:

	// If the peer that sent us this error is quitting, then we don't need
	// to send back an error and can return immediately.
	case <-peer.QuitSignal():
		return nil
	case <-d.quit:
		nMsg.err <- ErrGossiperShuttingDown
	}

	return nMsg.err
}

// ProcessLocalAnnouncement sends a new remote announcement message along with
// the peer that sent the routing message. The announcement will be processed
// then added to a queue for batched trickled announcement to all connected
// peers.  Local channel announcements don't contain the announcement proof and
// will not be fully validated. Once the channel proofs are received, the
// entire channel announcement and update messages will be re-constructed and
// broadcast to the rest of the network.
func (d *AuthenticatedGossiper) ProcessLocalAnnouncement(msg lnwire.Message,
	source *btcec.PublicKey, optionalFields ...OptionalMsgField) chan error {

	optionalMsgFields := &optionalMsgFields{}
	optionalMsgFields.apply(optionalFields...)

	nMsg := &networkMsg{
		msg:               msg,
		optionalMsgFields: optionalMsgFields,
		isRemote:          false,
		source:            source,
		err:               make(chan error, 1),
	}

	select {
	case d.networkMsgs <- nMsg:
	case <-d.quit:
		nMsg.err <- ErrGossiperShuttingDown
	}

	return nMsg.err
}

// channelUpdateID is a unique identifier for ChannelUpdate messages, as
// channel updates can be identified by the (ShortChannelID, ChannelFlags)
// tuple.
type channelUpdateID struct {
	// channelID represents the set of data which is needed to
	// retrieve all necessary data to validate the channel existence.
	channelID lnwire.ShortChannelID

	// Flags least-significant bit must be set to 0 if the creating node
	// corresponds to the first node in the previously sent channel
	// announcement and 1 otherwise.
	flags lnwire.ChanUpdateChanFlags
}

// msgWithSenders is a wrapper struct around a message, and the set of peers
// that originally sent us this message. Using this struct, we can ensure that
// we don't re-send a message to the peer that sent it to us in the first
// place.
type msgWithSenders struct {
	// msg is the wire message itself.
	msg lnwire.Message

	// sender is the set of peers that sent us this message.
	senders map[route.Vertex]struct{}
}

// mergeSyncerMap is used to merge the set of senders of a particular message
// with peers that we have an active GossipSyncer with. We do this to ensure
// that we don't broadcast messages to any peers that we have active gossip
// syncers for.
func (m *msgWithSenders) mergeSyncerMap(syncers map[route.Vertex]*GossipSyncer) {
	for peerPub := range syncers {
		m.senders[peerPub] = struct{}{}
	}
}

// deDupedAnnouncements de-duplicates announcements that have been added to the
// batch. Internally, announcements are stored in three maps
// (one each for channel announcements, channel updates, and node
// announcements). These maps keep track of unique announcements and ensure no
// announcements are duplicated. We keep the three message types separate, such
// that we can send channel announcements first, then channel updates, and
// finally node announcements when it's time to broadcast them.
type deDupedAnnouncements struct {
	// channelAnnouncements are identified by the short channel id field.
	channelAnnouncements map[lnwire.ShortChannelID]msgWithSenders

	// channelUpdates are identified by the channel update id field.
	channelUpdates map[channelUpdateID]msgWithSenders

	// nodeAnnouncements are identified by the Vertex field.
	nodeAnnouncements map[route.Vertex]msgWithSenders

	sync.Mutex
}

// Reset operates on deDupedAnnouncements to reset the storage of
// announcements.
func (d *deDupedAnnouncements) Reset() {
	d.Lock()
	defer d.Unlock()

	d.reset()
}

// reset is the private version of the Reset method. We have this so we can
// call this method within method that are already holding the lock.
func (d *deDupedAnnouncements) reset() {
	// Storage of each type of announcement (channel announcements, channel
	// updates, node announcements) is set to an empty map where the
	// appropriate key points to the corresponding lnwire.Message.
	d.channelAnnouncements = make(map[lnwire.ShortChannelID]msgWithSenders)
	d.channelUpdates = make(map[channelUpdateID]msgWithSenders)
	d.nodeAnnouncements = make(map[route.Vertex]msgWithSenders)
}

// addMsg adds a new message to the current batch. If the message is already
// present in the current batch, then this new instance replaces the latter,
// and the set of senders is updated to reflect which node sent us this
// message.
func (d *deDupedAnnouncements) addMsg(message networkMsg) {
	// Depending on the message type (channel announcement, channel update,
	// or node announcement), the message is added to the corresponding map
	// in deDupedAnnouncements. Because each identifying key can have at
	// most one value, the announcements are de-duplicated, with newer ones
	// replacing older ones.
	switch msg := message.msg.(type) {

	// Channel announcements are identified by the short channel id field.
	case *lnwire.ChannelAnnouncement:
		deDupKey := msg.ShortChannelID
		sender := route.NewVertex(message.source)

		mws, ok := d.channelAnnouncements[deDupKey]
		if !ok {
			mws = msgWithSenders{
				msg:     msg,
				senders: make(map[route.Vertex]struct{}),
			}
			mws.senders[sender] = struct{}{}

			d.channelAnnouncements[deDupKey] = mws

			return
		}

		mws.msg = msg
		mws.senders[sender] = struct{}{}
		d.channelAnnouncements[deDupKey] = mws

	// Channel updates are identified by the (short channel id,
	// channelflags) tuple.
	case *lnwire.ChannelUpdate:
		sender := route.NewVertex(message.source)
		deDupKey := channelUpdateID{
			msg.ShortChannelID,
			msg.ChannelFlags,
		}

		oldTimestamp := uint32(0)
		mws, ok := d.channelUpdates[deDupKey]
		if ok {
			// If we already have seen this message, record its
			// timestamp.
			oldTimestamp = mws.msg.(*lnwire.ChannelUpdate).Timestamp
		}

		// If we already had this message with a strictly newer
		// timestamp, then we'll just discard the message we got.
		if oldTimestamp > msg.Timestamp {
			return
		}

		// If the message we just got is newer than what we previously
		// have seen, or this is the first time we see it, then we'll
		// add it to our map of announcements.
		if oldTimestamp < msg.Timestamp {
			mws = msgWithSenders{
				msg:     msg,
				senders: make(map[route.Vertex]struct{}),
			}

			// We'll mark the sender of the message in the
			// senders map.
			mws.senders[sender] = struct{}{}

			d.channelUpdates[deDupKey] = mws

			return
		}

		// Lastly, if we had seen this exact message from before, with
		// the same timestamp, we'll add the sender to the map of
		// senders, such that we can skip sending this message back in
		// the next batch.
		mws.msg = msg
		mws.senders[sender] = struct{}{}
		d.channelUpdates[deDupKey] = mws

	// Node announcements are identified by the Vertex field.  Use the
	// NodeID to create the corresponding Vertex.
	case *lnwire.NodeAnnouncement:
		sender := route.NewVertex(message.source)
		deDupKey := route.Vertex(msg.NodeID)

		// We do the same for node announcements as we did for channel
		// updates, as they also carry a timestamp.
		oldTimestamp := uint32(0)
		mws, ok := d.nodeAnnouncements[deDupKey]
		if ok {
			oldTimestamp = mws.msg.(*lnwire.NodeAnnouncement).Timestamp
		}

		// Discard the message if it's old.
		if oldTimestamp > msg.Timestamp {
			return
		}

		// Replace if it's newer.
		if oldTimestamp < msg.Timestamp {
			mws = msgWithSenders{
				msg:     msg,
				senders: make(map[route.Vertex]struct{}),
			}

			mws.senders[sender] = struct{}{}

			d.nodeAnnouncements[deDupKey] = mws

			return
		}

		// Add to senders map if it's the same as we had.
		mws.msg = msg
		mws.senders[sender] = struct{}{}
		d.nodeAnnouncements[deDupKey] = mws
	}
}

// AddMsgs is a helper method to add multiple messages to the announcement
// batch.
func (d *deDupedAnnouncements) AddMsgs(msgs ...networkMsg) {
	d.Lock()
	defer d.Unlock()

	for _, msg := range msgs {
		d.addMsg(msg)
	}
}

// Emit returns the set of de-duplicated announcements to be sent out during
// the next announcement epoch, in the order of channel announcements, channel
// updates, and node announcements. Each message emitted, contains the set of
// peers that sent us the message. This way, we can ensure that we don't waste
// bandwidth by re-sending a message to the peer that sent it to us in the
// first place. Additionally, the set of stored messages are reset.
func (d *deDupedAnnouncements) Emit() []msgWithSenders {
	d.Lock()
	defer d.Unlock()

	// Get the total number of announcements.
	numAnnouncements := len(d.channelAnnouncements) + len(d.channelUpdates) +
		len(d.nodeAnnouncements)

	// Create an empty array of lnwire.Messages with a length equal to
	// the total number of announcements.
	msgs := make([]msgWithSenders, 0, numAnnouncements)

	// Add the channel announcements to the array first.
	for _, message := range d.channelAnnouncements {
		msgs = append(msgs, message)
	}

	// Then add the channel updates.
	for _, message := range d.channelUpdates {
		msgs = append(msgs, message)
	}

	// Finally add the node announcements.
	for _, message := range d.nodeAnnouncements {
		msgs = append(msgs, message)
	}

	d.reset()

	// Return the array of lnwire.messages.
	return msgs
}

// calculateSubBatchSize is a helper function that calculates the size to break
// down the batchSize into.
func calculateSubBatchSize(totalDelay, subBatchDelay time.Duration,
	minimumBatchSize, batchSize int) int {
	if subBatchDelay > totalDelay {
		return batchSize
	}

	subBatchSize := (int(batchSize)*int(subBatchDelay) + int(totalDelay) - 1) /
		int(totalDelay)

	if subBatchSize < minimumBatchSize {
		return minimumBatchSize
	}

	return subBatchSize
}

// splitAnnouncementBatches takes an exiting list of announcements and
// decomposes it into sub batches controlled by the `subBatchSize`.
func splitAnnouncementBatches(subBatchSize int,
	announcementBatch []msgWithSenders) [][]msgWithSenders {
	var splitAnnouncementBatch [][]msgWithSenders

	for subBatchSize < len(announcementBatch) {
		// For slicing with minimal allocation
		// https://github.com/golang/go/wiki/SliceTricks
		announcementBatch, splitAnnouncementBatch =
			announcementBatch[subBatchSize:],
			append(splitAnnouncementBatch,
				announcementBatch[0:subBatchSize:subBatchSize])
	}
	splitAnnouncementBatch = append(splitAnnouncementBatch, announcementBatch)

	return splitAnnouncementBatch
}

// sendBatch broadcasts a list of announcements to our peers.
func (d *AuthenticatedGossiper) sendBatch(announcementBatch []msgWithSenders) {
	syncerPeers := d.syncMgr.GossipSyncers()

	// We'll first attempt to filter out this new message
	// for all peers that have active gossip syncers
	// active.
	for _, syncer := range syncerPeers {
		syncer.FilterGossipMsgs(announcementBatch...)
	}

	for _, msgChunk := range announcementBatch {
		// With the syncers taken care of, we'll merge
		// the sender map with the set of syncers, so
		// we don't send out duplicate messages.
		msgChunk.mergeSyncerMap(syncerPeers)

		err := d.cfg.Broadcast(
			msgChunk.senders, msgChunk.msg,
		)
		if err != nil {
			log.Errorf("Unable to send batch "+
				"announcements: %v", err)
			continue
		}
	}
}

// networkHandler is the primary goroutine that drives this service. The roles
// of this goroutine includes answering queries related to the state of the
// network, syncing up newly connected peers, and also periodically
// broadcasting our latest topology state to all connected peers.
//
// NOTE: This MUST be run as a goroutine.
func (d *AuthenticatedGossiper) networkHandler() {
	defer d.wg.Done()

	// Initialize empty deDupedAnnouncements to store announcement batch.
	announcements := deDupedAnnouncements{}
	announcements.Reset()

	retransmitTimer := time.NewTicker(d.cfg.RetransmitDelay)
	defer retransmitTimer.Stop()

	trickleTimer := time.NewTicker(d.cfg.TrickleDelay)
	defer trickleTimer.Stop()

	// To start, we'll first check to see if there are any stale channels
	// that we need to re-transmit.
	if err := d.retransmitStaleChannels(); err != nil {
		log.Errorf("Unable to rebroadcast stale channels: %v", err)
	}

	// We'll use this validation to ensure that we process jobs in their
	// dependency order during parallel validation.
	validationBarrier := routing.NewValidationBarrier(
		runtime.NumCPU()*4, d.quit,
	)

	for {
		select {
		// A new policy update has arrived. We'll commit it to the
		// sub-systems below us, then craft, sign, and broadcast a new
		// ChannelUpdate for the set of affected clients.
		case policyUpdate := <-d.chanPolicyUpdates:
			// First, we'll now create new fully signed updates for
			// the affected channels and also update the underlying
			// graph with the new state.
			newChanUpdates, err := d.processChanPolicyUpdate(
				policyUpdate,
			)
			if err != nil {
				log.Errorf("Unable to craft policy updates: %v",
					err)
				policyUpdate.errResp <- err
				continue
			}

			// Finally, with the updates committed, we'll now add
			// them to the announcement batch to be flushed at the
			// start of the next epoch.
			announcements.AddMsgs(newChanUpdates...)

			policyUpdate.errResp <- nil

		case announcement := <-d.networkMsgs:
			switch announcement.msg.(type) {
			// Channel announcement signatures are amongst the only
			// messages that we'll process serially.
			case *lnwire.AnnounceSignatures:
				emittedAnnouncements := d.processNetworkAnnouncement(
					announcement,
				)
				if emittedAnnouncements != nil {
					announcements.AddMsgs(
						emittedAnnouncements...,
					)
				}
				continue
			}

			// If this message was recently rejected, then we won't
			// attempt to re-process it.
			if d.isRecentlyRejectedMsg(announcement.msg) {
				announcement.err <- fmt.Errorf("recently " +
					"rejected")
				continue
			}

			// We'll set up any dependent, and wait until a free
			// slot for this job opens up, this allow us to not
			// have thousands of goroutines active.
			validationBarrier.InitJobDependencies(announcement.msg)

			d.wg.Add(1)
			go func() {
				defer d.wg.Done()
				defer validationBarrier.CompleteJob()

				// If this message has an existing dependency,
				// then we'll wait until that has been fully
				// validated before we proceed.
				err := validationBarrier.WaitForDependants(
					announcement.msg,
				)
				if err != nil {
					if err != routing.ErrVBarrierShuttingDown {
						log.Warnf("unexpected error "+
							"during validation "+
							"barrier shutdown: %v",
							err)
					}
					announcement.err <- err
					return
				}

				// Process the network announcement to
				// determine if this is either a new
				// announcement from our PoV or an edges to a
				// prior vertex/edge we previously proceeded.
				emittedAnnouncements := d.processNetworkAnnouncement(
					announcement,
				)

				// If this message had any dependencies, then
				// we can now signal them to continue.
				validationBarrier.SignalDependants(
					announcement.msg,
				)

				// If the announcement was accepted, then add
				// the emitted announcements to our announce
				// batch to be broadcast once the trickle timer
				// ticks gain.
				if emittedAnnouncements != nil {
					// TODO(roasbeef): exclude peer that
					// sent.
					announcements.AddMsgs(
						emittedAnnouncements...,
					)
				}

			}()

		// A new block has arrived, so we can re-process the previously
		// premature announcements.
		case newBlock, ok := <-d.blockEpochs.Epochs:
			// If the channel has been closed, then this indicates
			// the daemon is shutting down, so we exit ourselves.
			if !ok {
				return
			}

			// Once a new block arrives, we updates our running
			// track of the height of the chain tip.
			blockHeight := uint32(newBlock.Height)
			atomic.StoreUint32(&d.bestHeight, blockHeight)

			// Next we check if we have any premature announcements
			// for this height, if so, then we process them once
			// more as normal announcements.
			d.Lock()
			numPremature := len(d.prematureAnnouncements[blockHeight])
			d.Unlock()

			// Return early if no announcement to process.
			if numPremature == 0 {
				continue
			}

			log.Infof("Re-processing %v premature announcements "+
				"for height %v", numPremature, blockHeight)

			d.Lock()
			for _, ann := range d.prematureAnnouncements[blockHeight] {
				emittedAnnouncements := d.processNetworkAnnouncement(ann)
				if emittedAnnouncements != nil {
					announcements.AddMsgs(
						emittedAnnouncements...,
					)
				}
			}
			delete(d.prematureAnnouncements, blockHeight)
			d.Unlock()

		// The trickle timer has ticked, which indicates we should
		// flush to the network the pending batch of new announcements
		// we've received since the last trickle tick.
		case <-trickleTimer.C:
			// Emit the current batch of announcements from
			// deDupedAnnouncements.
			announcementBatch := announcements.Emit()

			// If the current announcements batch is nil, then we
			// have no further work here.
			if len(announcementBatch) == 0 {
				continue
			}

			// Next, If we have new things to announce then
			// broadcast them to all our immediately connected
			// peers.
			subBatchSize := calculateSubBatchSize(
				d.cfg.TrickleDelay, d.cfg.SubBatchDelay, d.cfg.MinimumBatchSize,
				len(announcementBatch),
			)

			splitAnnouncementBatch := splitAnnouncementBatches(
				subBatchSize, announcementBatch,
			)

			d.wg.Add(1)
			go func() {
				defer d.wg.Done()
				log.Infof("Broadcasting %v new announcements in %d sub batches",
					len(announcementBatch), len(splitAnnouncementBatch))

				for _, announcementBatch := range splitAnnouncementBatch {
					d.sendBatch(announcementBatch)
					select {
					case <-time.After(d.cfg.SubBatchDelay):
					case <-d.quit:
						return
					}
				}
			}()

		// The retransmission timer has ticked which indicates that we
		// should check if we need to prune or re-broadcast any of our
		// personal channels. This addresses the case of "zombie"
		// channels and channel advertisements that have been dropped,
		// or not properly propagated through the network.
		case <-retransmitTimer.C:
			if err := d.retransmitStaleChannels(); err != nil {
				log.Errorf("unable to rebroadcast stale "+
					"channels: %v", err)
			}

		// The gossiper has been signalled to exit, to we exit our
		// main loop so the wait group can be decremented.
		case <-d.quit:
			return
		}
	}
}

// TODO(roasbeef): d/c peers that send updates not on our chain

// InitSyncState is called by outside sub-systems when a connection is
// established to a new peer that understands how to perform channel range
// queries. We'll allocate a new gossip syncer for it, and start any goroutines
// needed to handle new queries.
func (d *AuthenticatedGossiper) InitSyncState(syncPeer lnpeer.Peer) {
	d.syncMgr.InitSyncState(syncPeer)
}

// PruneSyncState is called by outside sub-systems once a peer that we were
// previously connected to has been disconnected. In this case we can stop the
// existing GossipSyncer assigned to the peer and free up resources.
func (d *AuthenticatedGossiper) PruneSyncState(peer route.Vertex) {
	d.syncMgr.PruneSyncState(peer)
}

// isRecentlyRejectedMsg returns true if we recently rejected a message, and
// false otherwise, This avoids expensive reprocessing of the message.
func (d *AuthenticatedGossiper) isRecentlyRejectedMsg(msg lnwire.Message) bool {
	d.rejectMtx.RLock()
	defer d.rejectMtx.RUnlock()

	switch m := msg.(type) {
	case *lnwire.ChannelUpdate:
		_, ok := d.recentRejects[m.ShortChannelID.ToUint64()]
		return ok

	case *lnwire.ChannelAnnouncement:
		_, ok := d.recentRejects[m.ShortChannelID.ToUint64()]
		return ok

	default:
		return false
	}
}

// retransmitStaleChannels examines all outgoing channels that the source node
// is known to maintain to check to see if any of them are "stale". A channel
// is stale iff, the last timestamp of its rebroadcast is older then
// broadcastInterval.
func (d *AuthenticatedGossiper) retransmitStaleChannels() error {
	// Iterate over all of our channels and check if any of them fall
	// within the prune interval or re-broadcast interval.
	type updateTuple struct {
		info *channeldb.ChannelEdgeInfo
		edge *channeldb.ChannelEdgePolicy
	}
	var edgesToUpdate []updateTuple
	err := d.cfg.Router.ForAllOutgoingChannels(func(
		info *channeldb.ChannelEdgeInfo,
		edge *channeldb.ChannelEdgePolicy) error {

		// If there's no auth proof attached to this edge, it means
		// that it is a private channel not meant to be announced to
		// the greater network, so avoid sending channel updates for
		// this channel to not leak its
		// existence.
		if info.AuthProof == nil {
			log.Debugf("Skipping retransmission of channel "+
				"without AuthProof: %v", info.ChannelID)
			return nil
		}

		// If this edge has a ChannelUpdate that was created before the
		// introduction of the MaxHTLC field, then we'll update this
		// edge to propagate this information in the network.
		if !edge.MessageFlags.HasMaxHtlc() {
			edgesToUpdate = append(edgesToUpdate, updateTuple{
				info: info,
				edge: edge,
			})
			return nil
		}

		const broadcastInterval = time.Hour * 24

		timeElapsed := time.Since(edge.LastUpdate)

		// If it's been a full day since we've re-broadcasted the
		// channel, add the channel to the set of edges we need to
		// update.
		if timeElapsed >= broadcastInterval {
			edgesToUpdate = append(edgesToUpdate, updateTuple{
				info: info,
				edge: edge,
			})
		}

		return nil
	})
	if err != nil && err != channeldb.ErrGraphNoEdgesFound {
		return fmt.Errorf("unable to retrieve outgoing channels: %v",
			err)
	}

	var signedUpdates []lnwire.Message
	for _, chanToUpdate := range edgesToUpdate {
		// Re-sign and update the channel on disk and retrieve our
		// ChannelUpdate to broadcast.
		chanAnn, chanUpdate, err := d.updateChannel(
			chanToUpdate.info, chanToUpdate.edge,
		)
		if err != nil {
			return fmt.Errorf("unable to update channel: %v", err)
		}

		// If we have a valid announcement to transmit, then we'll send
		// that along with the update.
		if chanAnn != nil {
			signedUpdates = append(signedUpdates, chanAnn)
		}

		signedUpdates = append(signedUpdates, chanUpdate)
	}

	// If we don't have any channels to re-broadcast, then we'll exit
	// early.
	if len(signedUpdates) == 0 {
		return nil
	}

	log.Infof("Retransmitting %v outgoing channels", len(edgesToUpdate))

	// With all the wire announcements properly crafted, we'll broadcast
	// our known outgoing channels to all our immediate peers.
	if err := d.cfg.Broadcast(nil, signedUpdates...); err != nil {
		return fmt.Errorf("unable to re-broadcast channels: %v", err)
	}

	return nil
}

// processChanPolicyUpdate generates a new set of channel updates with the new
// channel policy applied for each specified channel identified by its channel
// point. In the case that no channel points are specified, then the update
// will be applied to all channels. Finally, the backing ChannelGraphSource is
// updated with the latest information reflecting the applied updates.
//
// TODO(roasbeef): generalize into generic for any channel update
func (d *AuthenticatedGossiper) processChanPolicyUpdate(
	policyUpdate *chanPolicyUpdateRequest) ([]networkMsg, error) {
	// First, we'll construct a set of all the channels that need to be
	// updated.
	chansToUpdate := make(map[wire.OutPoint]struct{})
	for _, chanPoint := range policyUpdate.targetChans {
		chansToUpdate[chanPoint] = struct{}{}
	}

	haveChanFilter := len(chansToUpdate) != 0
	if haveChanFilter {
		log.Infof("Updating routing policies for chan_points=%v",
			spew.Sdump(chansToUpdate))
	} else {
		log.Infof("Updating routing policies for all chans")
	}

	type edgeWithInfo struct {
		info *channeldb.ChannelEdgeInfo
		edge *channeldb.ChannelEdgePolicy
	}
	var edgesToUpdate []edgeWithInfo

	// Next, we'll loop over all the outgoing channels the router knows of.
	// If we have a filter then we'll only collected those channels,
	// otherwise we'll collect them all.
	err := d.cfg.Router.ForAllOutgoingChannels(func(
		info *channeldb.ChannelEdgeInfo,
		edge *channeldb.ChannelEdgePolicy) error {

		// If we have a channel filter, and this channel isn't a part
		// of it, then we'll skip it.
		if _, ok := chansToUpdate[info.ChannelPoint]; !ok && haveChanFilter {
			return nil
		}

		// Now that we know we should update this channel, we'll update
		// its set of policies.
		edge.FeeBaseMSat = policyUpdate.newSchema.BaseFee
		edge.FeeProportionalMillionths = lnwire.MilliSatoshi(
			policyUpdate.newSchema.FeeRate,
		)
		edge.TimeLockDelta = uint16(policyUpdate.newSchema.TimeLockDelta)

		edgesToUpdate = append(edgesToUpdate, edgeWithInfo{
			info: info,
			edge: edge,
		})

		return nil
	})
	if err != nil {
		return nil, err
	}

	// With the set of edges we need to update retrieved, we'll now re-sign
	// them, and insert them into the database.
	var chanUpdates []networkMsg
	for _, edgeInfo := range edgesToUpdate {
		// Now that we've collected all the channels we need to update,
		// we'll Re-sign and update the backing ChannelGraphSource, and
		// retrieve our ChannelUpdate to broadcast.
		_, chanUpdate, err := d.updateChannel(
			edgeInfo.info, edgeInfo.edge,
		)
		if err != nil {
			return nil, err
		}

		// We'll avoid broadcasting any updates for private channels to
		// avoid directly giving away their existence. Instead, we'll
		// send the update directly to the remote party.
		if edgeInfo.info.AuthProof == nil {
			remotePubKey := remotePubFromChanInfo(
				edgeInfo.info, chanUpdate.ChannelFlags,
			)
			err := d.reliableSender.sendMessage(
				chanUpdate, remotePubKey,
			)
			if err != nil {
				log.Errorf("Unable to reliably send %v for "+
					"channel=%v to peer=%x: %v",
					chanUpdate.MsgType(),
					chanUpdate.ShortChannelID,
					remotePubKey, err)
			}
			continue
		}

		// We set ourselves as the source of this message to indicate
		// that we shouldn't skip any peers when sending this message.
		chanUpdates = append(chanUpdates, networkMsg{
			source: d.selfKey,
			msg:    chanUpdate,
		})
	}

	return chanUpdates, nil
}

// processRejectedEdge examines a rejected edge to see if we can extract any
// new announcements from it.  An edge will get rejected if we already added
// the same edge without AuthProof to the graph. If the received announcement
// contains a proof, we can add this proof to our edge.  We can end up in this
// situation in the case where we create a channel, but for some reason fail
// to receive the remote peer's proof, while the remote peer is able to fully
// assemble the proof and craft the ChannelAnnouncement.
func (d *AuthenticatedGossiper) processRejectedEdge(
	chanAnnMsg *lnwire.ChannelAnnouncement,
	proof *channeldb.ChannelAuthProof) ([]networkMsg, error) {

	// First, we'll fetch the state of the channel as we know if from the
	// database.
	chanInfo, e1, e2, err := d.cfg.Router.GetChannelByID(
		chanAnnMsg.ShortChannelID,
	)
	if err != nil {
		return nil, err
	}

	// The edge is in the graph, and has a proof attached, then we'll just
	// reject it as normal.
	if chanInfo.AuthProof != nil {
		return nil, nil
	}

	// Otherwise, this means that the edge is within the graph, but it
	// doesn't yet have a proper proof attached. If we did not receive
	// the proof such that we now can add it, there's nothing more we
	// can do.
	if proof == nil {
		return nil, nil
	}

	// We'll then create then validate the new fully assembled
	// announcement.
	chanAnn, e1Ann, e2Ann, err := CreateChanAnnouncement(
		proof, chanInfo, e1, e2,
	)
	if err != nil {
		return nil, err
	}
	err = routing.ValidateChannelAnn(chanAnn)
	if err != nil {
		err := fmt.Errorf("assembled channel announcement proof "+
			"for shortChanID=%v isn't valid: %v",
			chanAnnMsg.ShortChannelID, err)
		log.Error(err)
		return nil, err
	}

	// If everything checks out, then we'll add the fully assembled proof
	// to the database.
	err = d.cfg.Router.AddProof(chanAnnMsg.ShortChannelID, proof)
	if err != nil {
		err := fmt.Errorf("unable add proof to shortChanID=%v: %v",
			chanAnnMsg.ShortChannelID, err)
		log.Error(err)
		return nil, err
	}

	// As we now have a complete channel announcement for this channel,
	// we'll construct the announcement so they can be broadcast out to all
	// our peers.
	announcements := make([]networkMsg, 0, 3)
	announcements = append(announcements, networkMsg{
		source: d.selfKey,
		msg:    chanAnn,
	})
	if e1Ann != nil {
		announcements = append(announcements, networkMsg{
			source: d.selfKey,
			msg:    e1Ann,
		})
	}
	if e2Ann != nil {
		announcements = append(announcements, networkMsg{
			source: d.selfKey,
			msg:    e2Ann,
		})

	}

	return announcements, nil
}

// processNetworkAnnouncement processes a new network relate authenticated
// channel or node announcement or announcements proofs. If the announcement
// didn't affect the internal state due to either being out of date, invalid,
// or redundant, then nil is returned. Otherwise, the set of announcements will
// be returned which should be broadcasted to the rest of the network.
func (d *AuthenticatedGossiper) processNetworkAnnouncement(
	nMsg *networkMsg) []networkMsg {

	isPremature := func(chanID lnwire.ShortChannelID, delta uint32) bool {
		// TODO(roasbeef) make height delta 6
		//  * or configurable
		bestHeight := atomic.LoadUint32(&d.bestHeight)
		return chanID.BlockHeight+delta > bestHeight
	}

	var announcements []networkMsg

	switch msg := nMsg.msg.(type) {

	// A new node announcement has arrived which either presents new
	// information about a node in one of the channels we know about, or a
	// updating previously advertised information.
	case *lnwire.NodeAnnouncement:
		timestamp := time.Unix(int64(msg.Timestamp), 0)

		// We'll quickly ask the router if it already has a
		// newer update for this node so we can skip validating
		// signatures if not required.
		if d.cfg.Router.IsStaleNode(msg.NodeID, timestamp) {
			nMsg.err <- nil
			return nil
		}

		if err := routing.ValidateNodeAnn(msg); err != nil {
			err := fmt.Errorf("unable to validate "+
				"node announcement: %v", err)
			log.Error(err)
			nMsg.err <- err
			return nil
		}

		features := lnwire.NewFeatureVector(
			msg.Features, lnwire.GlobalFeatures,
		)
		node := &channeldb.LightningNode{
			HaveNodeAnnouncement: true,
			LastUpdate:           timestamp,
			Addresses:            msg.Addresses,
			PubKeyBytes:          msg.NodeID,
			Alias:                msg.Alias.String(),
			AuthSigBytes:         msg.Signature.ToSignatureBytes(),
			Features:             features,
			Color:                msg.RGBColor,
			ExtraOpaqueData:      msg.ExtraOpaqueData,
		}

		if err := d.cfg.Router.AddNode(node); err != nil {
			if routing.IsError(err, routing.ErrOutdated,
				routing.ErrIgnored) {

				log.Debug(err)
			} else {
				log.Error(err)
			}

			nMsg.err <- err
			return nil
		}

		// In order to ensure we don't leak unadvertised nodes, we'll
		// make a quick check to ensure this node intends to publicly
		// advertise itself to the network.
		isPublic, err := d.cfg.Router.IsPublicNode(node.PubKeyBytes)
		if err != nil {
			log.Errorf("Unable to determine if node %x is "+
				"advertised: %v", node.PubKeyBytes, err)
			nMsg.err <- err
			return nil
		}

		// If it does, we'll add their announcement to our batch so that
		// it can be broadcast to the rest of our peers.
		if isPublic {
			announcements = append(announcements, networkMsg{
				peer:   nMsg.peer,
				source: nMsg.source,
				msg:    msg,
			})
		} else {
			log.Tracef("Skipping broadcasting node announcement "+
				"for %x due to being unadvertised", msg.NodeID)
		}

		nMsg.err <- nil
		// TODO(roasbeef): get rid of the above
		return announcements

	// A new channel announcement has arrived, this indicates the
	// *creation* of a new channel within the network. This only advertises
	// the existence of a channel and not yet the routing policies in
	// either direction of the channel.
	case *lnwire.ChannelAnnouncement:
		// We'll ignore any channel announcements that target any chain
		// other than the set of chains we know of.
		if !bytes.Equal(msg.ChainHash[:], d.cfg.ChainHash[:]) {
			err := fmt.Errorf("Ignoring ChannelAnnouncement from "+
				"chain=%v, gossiper on chain=%v", msg.ChainHash,
				d.cfg.ChainHash)
			log.Errorf(err.Error())

			d.rejectMtx.Lock()
			d.recentRejects[msg.ShortChannelID.ToUint64()] = struct{}{}
			d.rejectMtx.Unlock()

			nMsg.err <- err
			return nil
		}

		// If the advertised inclusionary block is beyond our knowledge
		// of the chain tip, then we'll put the announcement in limbo
		// to be fully verified once we advance forward in the chain.
		if nMsg.isRemote && isPremature(msg.ShortChannelID, 0) {
			blockHeight := msg.ShortChannelID.BlockHeight
			log.Infof("Announcement for chan_id=(%v), is "+
				"premature: advertises height %v, only "+
				"height %v is known",
				msg.ShortChannelID.ToUint64(),
				msg.ShortChannelID.BlockHeight,
				atomic.LoadUint32(&d.bestHeight))

			d.Lock()
			d.prematureAnnouncements[blockHeight] = append(
				d.prematureAnnouncements[blockHeight],
				nMsg,
			)
			d.Unlock()
			return nil
		}

		// At this point, we'll now ask the router if this is a
		// zombie/known edge. If so we can skip all the processing
		// below.
		if d.cfg.Router.IsKnownEdge(msg.ShortChannelID) {
			nMsg.err <- nil
			return nil
		}

		// If this is a remote channel announcement, then we'll validate
		// all the signatures within the proof as it should be well
		// formed.
		var proof *channeldb.ChannelAuthProof
		if nMsg.isRemote {
			if err := routing.ValidateChannelAnn(msg); err != nil {
				err := fmt.Errorf("unable to validate "+
					"announcement: %v", err)
				d.rejectMtx.Lock()
				d.recentRejects[msg.ShortChannelID.ToUint64()] = struct{}{}
				d.rejectMtx.Unlock()

				log.Error(err)
				nMsg.err <- err
				return nil
			}

			// If the proof checks out, then we'll save the proof
			// itself to the database so we can fetch it later when
			// gossiping with other nodes.
			proof = &channeldb.ChannelAuthProof{
				NodeSig1Bytes:    msg.NodeSig1.ToSignatureBytes(),
				NodeSig2Bytes:    msg.NodeSig2.ToSignatureBytes(),
				BitcoinSig1Bytes: msg.BitcoinSig1.ToSignatureBytes(),
				BitcoinSig2Bytes: msg.BitcoinSig2.ToSignatureBytes(),
			}
		}

		// With the proof validate (if necessary), we can now store it
		// within the database for our path finding and syncing needs.
		var featureBuf bytes.Buffer
		if err := msg.Features.Encode(&featureBuf); err != nil {
			log.Errorf("unable to encode features: %v", err)
			nMsg.err <- err
			return nil
		}

		edge := &channeldb.ChannelEdgeInfo{
			ChannelID:        msg.ShortChannelID.ToUint64(),
			ChainHash:        msg.ChainHash,
			NodeKey1Bytes:    msg.NodeID1,
			NodeKey2Bytes:    msg.NodeID2,
			BitcoinKey1Bytes: msg.BitcoinKey1,
			BitcoinKey2Bytes: msg.BitcoinKey2,
			AuthProof:        proof,
			Features:         featureBuf.Bytes(),
			ExtraOpaqueData:  msg.ExtraOpaqueData,
		}

		// If there were any optional message fields provided, we'll
		// include them in its serialized disk representation now.
		if nMsg.optionalMsgFields != nil {
			if nMsg.optionalMsgFields.capacity != nil {
				edge.Capacity = *nMsg.optionalMsgFields.capacity
			}
			if nMsg.optionalMsgFields.channelPoint != nil {
				edge.ChannelPoint = *nMsg.optionalMsgFields.channelPoint
			}
		}

		// We will add the edge to the channel router. If the nodes
		// present in this channel are not present in the database, a
		// partial node will be added to represent each node while we
		// wait for a node announcement.
		//
		// Before we add the edge to the database, we obtain
		// the mutex for this channel ID. We do this to ensure
		// no other goroutine has read the database and is now
		// making decisions based on this DB state, before it
		// writes to the DB.
		d.channelMtx.Lock(msg.ShortChannelID.ToUint64())
		defer d.channelMtx.Unlock(msg.ShortChannelID.ToUint64())
		if err := d.cfg.Router.AddEdge(edge); err != nil {
			// If the edge was rejected due to already being known,
			// then it may be that case that this new message has a
			// fresh channel proof, so we'll check.
			if routing.IsError(err, routing.ErrOutdated,
				routing.ErrIgnored) {

				// Attempt to process the rejected message to
				// see if we get any new announcements.
				anns, rErr := d.processRejectedEdge(msg, proof)
				if rErr != nil {
					d.rejectMtx.Lock()
					d.recentRejects[msg.ShortChannelID.ToUint64()] = struct{}{}
					d.rejectMtx.Unlock()
					nMsg.err <- rErr
					return nil
				}

				// If while processing this rejected edge, we
				// realized there's a set of announcements we
				// could extract, then we'll return those
				// directly.
				if len(anns) != 0 {
					nMsg.err <- nil
					return anns
				}

				// Otherwise, this is just a regular rejected
				// edge.
				log.Debugf("Router rejected channel "+
					"edge: %v", err)
			} else {
				log.Tracef("Router rejected channel "+
					"edge: %v", err)
			}

			nMsg.err <- err
			return nil
		}

		// If we earlier received any ChannelUpdates for this channel,
		// we can now process them, as the channel is added to the
		// graph.
		shortChanID := msg.ShortChannelID.ToUint64()
		var channelUpdates []*networkMsg

		d.pChanUpdMtx.Lock()
		for _, cu := range d.prematureChannelUpdates[shortChanID] {
			channelUpdates = append(channelUpdates, cu)
		}

		// Now delete the premature ChannelUpdates, since we added them
		// all to the queue of network messages.
		delete(d.prematureChannelUpdates, shortChanID)
		d.pChanUpdMtx.Unlock()

		// Launch a new goroutine to handle each ChannelUpdate, this to
		// ensure we don't block here, as we can handle only one
		// announcement at a time.
		for _, cu := range channelUpdates {
			d.wg.Add(1)
			go func(nMsg *networkMsg) {
				defer d.wg.Done()

				switch msg := nMsg.msg.(type) {

				// Reprocess the message, making sure we return
				// an error to the original caller in case the
				// gossiper shuts down.
				case *lnwire.ChannelUpdate:
					log.Debugf("Reprocessing"+
						" ChannelUpdate for "+
						"shortChanID=%v",
						msg.ShortChannelID.ToUint64())

					select {
					case d.networkMsgs <- nMsg:
					case <-d.quit:
						nMsg.err <- ErrGossiperShuttingDown
					}

				// We don't expect any other message type than
				// ChannelUpdate to be in this map.
				default:
					log.Errorf("Unsupported message type "+
						"found among ChannelUpdates: "+
						"%T", msg)
				}
			}(cu)
		}

		// Channel announcement was successfully proceeded and know it
		// might be broadcast to other connected nodes if it was
		// announcement with proof (remote).
		if proof != nil {
			announcements = append(announcements, networkMsg{
				peer:   nMsg.peer,
				source: nMsg.source,
				msg:    msg,
			})
		}

		nMsg.err <- nil
		return announcements

	// A new authenticated channel edge update has arrived. This indicates
	// that the directional information for an already known channel has
	// been updated.
	case *lnwire.ChannelUpdate:
		// We'll ignore any channel announcements that target any chain
		// other than the set of chains we know of.
		if !bytes.Equal(msg.ChainHash[:], d.cfg.ChainHash[:]) {
			err := fmt.Errorf("Ignoring ChannelUpdate from "+
				"chain=%v, gossiper on chain=%v", msg.ChainHash,
				d.cfg.ChainHash)
			log.Errorf(err.Error())

			d.rejectMtx.Lock()
			d.recentRejects[msg.ShortChannelID.ToUint64()] = struct{}{}
			d.rejectMtx.Unlock()

			nMsg.err <- err
			return nil
		}

		blockHeight := msg.ShortChannelID.BlockHeight
		shortChanID := msg.ShortChannelID.ToUint64()

		// If the advertised inclusionary block is beyond our knowledge
		// of the chain tip, then we'll put the announcement in limbo
		// to be fully verified once we advance forward in the chain.
		if nMsg.isRemote && isPremature(msg.ShortChannelID, 0) {
			log.Infof("Update announcement for "+
				"short_chan_id(%v), is premature: advertises "+
				"height %v, only height %v is known",
				shortChanID, blockHeight,
				atomic.LoadUint32(&d.bestHeight))

			d.Lock()
			d.prematureAnnouncements[blockHeight] = append(
				d.prematureAnnouncements[blockHeight],
				nMsg,
			)
			d.Unlock()
			return nil
		}

		// Before we perform any of the expensive checks below, we'll
		// check whether this update is stale or is for a zombie
		// channel in order to quickly reject it.
		timestamp := time.Unix(int64(msg.Timestamp), 0)
		if d.cfg.Router.IsStaleEdgePolicy(
			msg.ShortChannelID, timestamp, msg.ChannelFlags,
		) {
			nMsg.err <- nil
			return nil
		}

		// Get the node pub key as far as we don't have it in channel
		// update announcement message. We'll need this to properly
		// verify message signature.
		//
		// We make sure to obtain the mutex for this channel ID
		// before we access the database. This ensures the state
		// we read from the database has not changed between this
		// point and when we call UpdateEdge() later.
		d.channelMtx.Lock(msg.ShortChannelID.ToUint64())
		defer d.channelMtx.Unlock(msg.ShortChannelID.ToUint64())
		chanInfo, _, _, err := d.cfg.Router.GetChannelByID(msg.ShortChannelID)
		switch err {
		// No error, break.
		case nil:
			break

		case channeldb.ErrZombieEdge:
			// Since we've deemed the update as not stale above,
			// before marking it live, we'll make sure it has been
			// signed by the correct party. The least-significant
			// bit in the flag on the channel update tells us which
			// edge is being updated.
			var pubKey *btcec.PublicKey
			switch {
			case msg.ChannelFlags&lnwire.ChanUpdateDirection == 0:
				pubKey, _ = chanInfo.NodeKey1()
			case msg.ChannelFlags&lnwire.ChanUpdateDirection == 1:
				pubKey, _ = chanInfo.NodeKey2()
			}

			err := routing.VerifyChannelUpdateSignature(msg, pubKey)
			if err != nil {
				err := fmt.Errorf("unable to verify channel "+
					"update signature: %v", err)
				log.Error(err)
				nMsg.err <- err
				return nil
			}

			// With the signature valid, we'll proceed to mark the
			// edge as live and wait for the channel announcement to
			// come through again.
			err = d.cfg.Router.MarkEdgeLive(msg.ShortChannelID)
			if err != nil {
				err := fmt.Errorf("unable to remove edge with "+
					"chan_id=%v from zombie index: %v",
					msg.ShortChannelID, err)
				log.Error(err)
				nMsg.err <- err
				return nil
			}

			log.Debugf("Removed edge with chan_id=%v from zombie "+
				"index", msg.ShortChannelID)

			// We'll fallthrough to ensure we stash the update until
			// we receive its corresponding ChannelAnnouncement.
			// This is needed to ensure the edge exists in the graph
			// before applying the update.
			fallthrough
		case channeldb.ErrGraphNotFound:
			fallthrough
		case channeldb.ErrGraphNoEdgesFound:
			fallthrough
		case channeldb.ErrEdgeNotFound:
			// If the edge corresponding to this ChannelUpdate was
			// not found in the graph, this might be a channel in
			// the process of being opened, and we haven't processed
			// our own ChannelAnnouncement yet, hence it is not
			// found in the graph. This usually gets resolved after
			// the channel proofs are exchanged and the channel is
			// broadcasted to the rest of the network, but in case
			// this is a private channel this won't ever happen.
			// This can also happen in the case of a zombie channel
			// with a fresh update for which we don't have a
			// ChannelAnnouncement for since we reject them. Because
			// of this, we temporarily add it to a map, and
			// reprocess it after our own ChannelAnnouncement has
			// been processed.
			d.pChanUpdMtx.Lock()
			d.prematureChannelUpdates[shortChanID] = append(
				d.prematureChannelUpdates[shortChanID], nMsg,
			)
			d.pChanUpdMtx.Unlock()

			log.Debugf("Got ChannelUpdate for edge not found in "+
				"graph(shortChanID=%v), saving for "+
				"reprocessing later", shortChanID)

			// NOTE: We don't return anything on the error channel
			// for this message, as we expect that will be done when
			// this ChannelUpdate is later reprocessed.
			return nil

		default:
			err := fmt.Errorf("unable to validate channel update "+
				"short_chan_id=%v: %v", shortChanID, err)
			log.Error(err)
			nMsg.err <- err

			d.rejectMtx.Lock()
			d.recentRejects[msg.ShortChannelID.ToUint64()] = struct{}{}
			d.rejectMtx.Unlock()
			return nil
		}

		// The least-significant bit in the flag on the channel update
		// announcement tells us "which" side of the channels directed
		// edge is being updated.
		var pubKey *btcec.PublicKey
		switch {
		case msg.ChannelFlags&lnwire.ChanUpdateDirection == 0:
			pubKey, _ = chanInfo.NodeKey1()
		case msg.ChannelFlags&lnwire.ChanUpdateDirection == 1:
			pubKey, _ = chanInfo.NodeKey2()
		}

		// Validate the channel announcement with the expected public key and
		// channel capacity. In the case of an invalid channel update, we'll
		// return an error to the caller and exit early.
		err = routing.ValidateChannelUpdateAnn(pubKey, chanInfo.Capacity, msg)
		if err != nil {
			rErr := fmt.Errorf("unable to validate channel "+
				"update announcement for short_chan_id=%v: %v",
				spew.Sdump(msg.ShortChannelID), err)

			log.Error(rErr)
			nMsg.err <- rErr
			return nil
		}

		update := &channeldb.ChannelEdgePolicy{
			SigBytes:                  msg.Signature.ToSignatureBytes(),
			ChannelID:                 shortChanID,
			LastUpdate:                timestamp,
			MessageFlags:              msg.MessageFlags,
			ChannelFlags:              msg.ChannelFlags,
			TimeLockDelta:             msg.TimeLockDelta,
			MinHTLC:                   msg.HtlcMinimumMsat,
			MaxHTLC:                   msg.HtlcMaximumMsat,
			FeeBaseMSat:               lnwire.MilliSatoshi(msg.BaseFee),
			FeeProportionalMillionths: lnwire.MilliSatoshi(msg.FeeRate),
			ExtraOpaqueData:           msg.ExtraOpaqueData,
		}

		if err := d.cfg.Router.UpdateEdge(update); err != nil {
			if routing.IsError(err, routing.ErrOutdated,
				routing.ErrIgnored) {
				log.Debug(err)
			} else {
				d.rejectMtx.Lock()
				d.recentRejects[msg.ShortChannelID.ToUint64()] = struct{}{}
				d.rejectMtx.Unlock()
				log.Error(err)
			}

			nMsg.err <- err
			return nil
		}

		// If this is a local ChannelUpdate without an AuthProof, it
		// means it is an update to a channel that is not (yet)
		// supposed to be announced to the greater network. However,
		// our channel counter party will need to be given the update,
		// so we'll try sending the update directly to the remote peer.
		if !nMsg.isRemote && chanInfo.AuthProof == nil {
			// Get our peer's public key.
			remotePubKey := remotePubFromChanInfo(
				chanInfo, msg.ChannelFlags,
			)

			// Now, we'll attempt to send the channel update message
			// reliably to the remote peer in the background, so
			// that we don't block if the peer happens to be offline
			// at the moment.
			err := d.reliableSender.sendMessage(msg, remotePubKey)
			if err != nil {
				err := fmt.Errorf("unable to reliably send %v "+
					"for channel=%v to peer=%x: %v",
					msg.MsgType(), msg.ShortChannelID,
					remotePubKey, err)
				nMsg.err <- err
				return nil
			}
		}

		// Channel update announcement was successfully processed and
		// now it can be broadcast to the rest of the network. However,
		// we'll only broadcast the channel update announcement if it
		// has an attached authentication proof.
		if chanInfo.AuthProof != nil {
			announcements = append(announcements, networkMsg{
				peer:   nMsg.peer,
				source: nMsg.source,
				msg:    msg,
			})
		}

		nMsg.err <- nil
		return announcements

	// A new signature announcement has been received. This indicates
	// willingness of nodes involved in the funding of a channel to
	// announce this new channel to the rest of the world.
	case *lnwire.AnnounceSignatures:
		needBlockHeight := msg.ShortChannelID.BlockHeight +
			d.cfg.ProofMatureDelta
		shortChanID := msg.ShortChannelID.ToUint64()

		prefix := "local"
		if nMsg.isRemote {
			prefix = "remote"
		}

		log.Infof("Received new %v channel announcement: %v", prefix,
			spew.Sdump(msg))

		// By the specification, channel announcement proofs should be
		// sent after some number of confirmations after channel was
		// registered in bitcoin blockchain. Therefore, we check if the
		// proof is premature.  If so we'll halt processing until the
		// expected announcement height.  This allows us to be tolerant
		// to other clients if this constraint was changed.
		if isPremature(msg.ShortChannelID, d.cfg.ProofMatureDelta) {
			d.Lock()
			d.prematureAnnouncements[needBlockHeight] = append(
				d.prematureAnnouncements[needBlockHeight],
				nMsg,
			)
			d.Unlock()
			log.Infof("Premature proof announcement, "+
				"current block height lower than needed: %v <"+
				" %v, add announcement to reprocessing batch",
				atomic.LoadUint32(&d.bestHeight), needBlockHeight)
			return nil
		}

		// Ensure that we know of a channel with the target channel ID
		// before proceeding further.
		//
		// We must acquire the mutex for this channel ID before getting
		// the channel from the database, to ensure what we read does
		// not change before we call AddProof() later.
		d.channelMtx.Lock(msg.ShortChannelID.ToUint64())
		defer d.channelMtx.Unlock(msg.ShortChannelID.ToUint64())

		chanInfo, e1, e2, err := d.cfg.Router.GetChannelByID(
			msg.ShortChannelID)
		if err != nil {
			// TODO(andrew.shvv) this is dangerous because remote
			// node might rewrite the waiting proof.
			proof := channeldb.NewWaitingProof(nMsg.isRemote, msg)
			err := d.cfg.WaitingProofStore.Add(proof)
			if err != nil {
				err := fmt.Errorf("unable to store "+
					"the proof for short_chan_id=%v: %v",
					shortChanID, err)
				log.Error(err)
				nMsg.err <- err
				return nil
			}

			log.Infof("Orphan %v proof announcement with "+
				"short_chan_id=%v, adding"+
				"to waiting batch", prefix, shortChanID)
			nMsg.err <- nil
			return nil
		}

		nodeID := nMsg.source.SerializeCompressed()
		isFirstNode := bytes.Equal(nodeID, chanInfo.NodeKey1Bytes[:])
		isSecondNode := bytes.Equal(nodeID, chanInfo.NodeKey2Bytes[:])

		// Ensure that channel that was retrieved belongs to the peer
		// which sent the proof announcement.
		if !(isFirstNode || isSecondNode) {
			err := fmt.Errorf("channel that was received not "+
				"belongs to the peer which sent the proof, "+
				"short_chan_id=%v", shortChanID)
			log.Error(err)
			nMsg.err <- err
			return nil
		}

		// If proof was sent by a local sub-system, then we'll
		// send the announcement signature to the remote node
		// so they can also reconstruct the full channel
		// announcement.
		if !nMsg.isRemote {
			var remotePubKey [33]byte
			if isFirstNode {
				remotePubKey = chanInfo.NodeKey2Bytes
			} else {
				remotePubKey = chanInfo.NodeKey1Bytes
			}
			// Since the remote peer might not be online
			// we'll call a method that will attempt to
			// deliver the proof when it comes online.
			err := d.reliableSender.sendMessage(msg, remotePubKey)
			if err != nil {
				err := fmt.Errorf("unable to reliably send %v "+
					"for channel=%v to peer=%x: %v",
					msg.MsgType(), msg.ShortChannelID,
					remotePubKey, err)
				nMsg.err <- err
				return nil
			}
		}

		// Check if we already have the full proof for this channel.
		if chanInfo.AuthProof != nil {
			// If we already have the fully assembled proof, then
			// the peer sending us their proof has probably not
			// received our local proof yet. So be kind and send
			// them the full proof.
			if nMsg.isRemote {
				peerID := nMsg.source.SerializeCompressed()
				log.Debugf("Got AnnounceSignatures for " +
					"channel with full proof.")

				d.wg.Add(1)
				go func() {
					defer d.wg.Done()
					log.Debugf("Received half proof for "+
						"channel %v with existing "+
						"full proof. Sending full "+
						"proof to peer=%x",
						msg.ChannelID,
						peerID)

					chanAnn, _, _, err := CreateChanAnnouncement(
						chanInfo.AuthProof, chanInfo,
						e1, e2,
					)
					if err != nil {
						log.Errorf("unable to gen "+
							"ann: %v", err)
						return
					}
					err = nMsg.peer.SendMessage(
						false, chanAnn,
					)
					if err != nil {
						log.Errorf("Failed sending "+
							"full proof to "+
							"peer=%x: %v",
							peerID, err)
						return
					}
					log.Debugf("Full proof sent to peer=%x"+
						" for chanID=%v", peerID,
						msg.ChannelID)
				}()
			}

			log.Debugf("Already have proof for channel "+
				"with chanID=%v", msg.ChannelID)
			nMsg.err <- nil
			return nil
		}

		// Check that we received the opposite proof. If so, then we're
		// now able to construct the full proof, and create the channel
		// announcement. If we didn't receive the opposite half of the
		// proof than we should store it this one, and wait for
		// opposite to be received.
		proof := channeldb.NewWaitingProof(nMsg.isRemote, msg)
		oppositeProof, err := d.cfg.WaitingProofStore.Get(
			proof.OppositeKey(),
		)
		if err != nil && err != channeldb.ErrWaitingProofNotFound {
			err := fmt.Errorf("unable to get "+
				"the opposite proof for short_chan_id=%v: %v",
				shortChanID, err)
			log.Error(err)
			nMsg.err <- err
			return nil
		}

		if err == channeldb.ErrWaitingProofNotFound {
			err := d.cfg.WaitingProofStore.Add(proof)
			if err != nil {
				err := fmt.Errorf("unable to store "+
					"the proof for short_chan_id=%v: %v",
					shortChanID, err)
				log.Error(err)
				nMsg.err <- err
				return nil
			}

			log.Infof("1/2 of channel ann proof received for "+
				"short_chan_id=%v, waiting for other half",
				shortChanID)

			nMsg.err <- nil
			return nil
		}

		// We now have both halves of the channel announcement proof,
		// then we'll reconstruct the initial announcement so we can
		// validate it shortly below.
		var dbProof channeldb.ChannelAuthProof
		if isFirstNode {
			dbProof.NodeSig1Bytes = msg.NodeSignature.ToSignatureBytes()
			dbProof.NodeSig2Bytes = oppositeProof.NodeSignature.ToSignatureBytes()
			dbProof.BitcoinSig1Bytes = msg.BitcoinSignature.ToSignatureBytes()
			dbProof.BitcoinSig2Bytes = oppositeProof.BitcoinSignature.ToSignatureBytes()
		} else {
			dbProof.NodeSig1Bytes = oppositeProof.NodeSignature.ToSignatureBytes()
			dbProof.NodeSig2Bytes = msg.NodeSignature.ToSignatureBytes()
			dbProof.BitcoinSig1Bytes = oppositeProof.BitcoinSignature.ToSignatureBytes()
			dbProof.BitcoinSig2Bytes = msg.BitcoinSignature.ToSignatureBytes()
		}
		chanAnn, e1Ann, e2Ann, err := CreateChanAnnouncement(
			&dbProof, chanInfo, e1, e2,
		)
		if err != nil {
			log.Error(err)
			nMsg.err <- err
			return nil
		}

		// With all the necessary components assembled validate the
		// full channel announcement proof.
		if err := routing.ValidateChannelAnn(chanAnn); err != nil {
			err := fmt.Errorf("channel  announcement proof "+
				"for short_chan_id=%v isn't valid: %v",
				shortChanID, err)

			log.Error(err)
			nMsg.err <- err
			return nil
		}

		// If the channel was returned by the router it means that
		// existence of funding point and inclusion of nodes bitcoin
		// keys in it already checked by the router. In this stage we
		// should check that node keys are attest to the bitcoin keys
		// by validating the signatures of announcement.  If proof is
		// valid then we'll populate the channel edge with it, so we
		// can announce it on peer connect.
		err = d.cfg.Router.AddProof(msg.ShortChannelID, &dbProof)
		if err != nil {
			err := fmt.Errorf("unable add proof to the "+
				"channel chanID=%v: %v", msg.ChannelID, err)
			log.Error(err)
			nMsg.err <- err
			return nil
		}

		err = d.cfg.WaitingProofStore.Remove(proof.OppositeKey())
		if err != nil {
			err := fmt.Errorf("unable remove opposite proof "+
				"for the channel with chanID=%v: %v",
				msg.ChannelID, err)
			log.Error(err)
			nMsg.err <- err
			return nil
		}

		// Proof was successfully created and now can announce the
		// channel to the remain network.
		log.Infof("Fully valid channel proof for short_chan_id=%v "+
			"constructed, adding to next ann batch",
			shortChanID)

		// Assemble the necessary announcements to add to the next
		// broadcasting batch.
		announcements = append(announcements, networkMsg{
			peer:   nMsg.peer,
			source: nMsg.source,
			msg:    chanAnn,
		})
		if e1Ann != nil {
			announcements = append(announcements, networkMsg{
				peer:   nMsg.peer,
				source: nMsg.source,
				msg:    e1Ann,
			})
		}
		if e2Ann != nil {
			announcements = append(announcements, networkMsg{
				peer:   nMsg.peer,
				source: nMsg.source,
				msg:    e2Ann,
			})
		}

		// We'll also send along the node announcements for each channel
		// participant if we know of them. To ensure our node
		// announcement propagates to our channel counterparty, we'll
		// set the source for each announcement to the node it belongs
		// to, otherwise we won't send it since the source gets skipped.
		// This isn't necessary for channel updates and announcement
		// signatures since we send those directly to our channel
		// counterparty through the gossiper's reliable sender.
		node1Ann, err := d.fetchNodeAnn(chanInfo.NodeKey1Bytes)
		if err != nil {
			log.Debugf("Unable to fetch node announcement for "+
				"%x: %v", chanInfo.NodeKey1Bytes, err)
		} else {
			if nodeKey1, err := chanInfo.NodeKey1(); err == nil {
				announcements = append(announcements, networkMsg{
					peer:   nMsg.peer,
					source: nodeKey1,
					msg:    node1Ann,
				})
			}
		}
		node2Ann, err := d.fetchNodeAnn(chanInfo.NodeKey2Bytes)
		if err != nil {
			log.Debugf("Unable to fetch node announcement for "+
				"%x: %v", chanInfo.NodeKey2Bytes, err)
		} else {
			if nodeKey2, err := chanInfo.NodeKey2(); err == nil {
				announcements = append(announcements, networkMsg{
					peer:   nMsg.peer,
					source: nodeKey2,
					msg:    node2Ann,
				})
			}
		}

		nMsg.err <- nil
		return announcements

	default:
		nMsg.err <- errors.New("wrong type of the announcement")
		return nil
	}
}

// fetchNodeAnn fetches the latest signed node announcement from our point of
// view for the node with the given public key.
func (d *AuthenticatedGossiper) fetchNodeAnn(
	pubKey [33]byte) (*lnwire.NodeAnnouncement, error) {

	node, err := d.cfg.Router.FetchLightningNode(pubKey)
	if err != nil {
		return nil, err
	}

	return node.NodeAnnouncement(true)
}

// isMsgStale determines whether a message retrieved from the backing
// MessageStore is seen as stale by the current graph.
func (d *AuthenticatedGossiper) isMsgStale(msg lnwire.Message) bool {
	switch msg := msg.(type) {
	case *lnwire.AnnounceSignatures:
		chanInfo, _, _, err := d.cfg.Router.GetChannelByID(
			msg.ShortChannelID,
		)

		// If the channel cannot be found, it is most likely a leftover
		// message for a channel that was closed, so we can consider it
		// stale.
		if err == channeldb.ErrEdgeNotFound {
			return true
		}
		if err != nil {
			log.Debugf("Unable to retrieve channel=%v from graph: "+
				"%v", err)
			return false
		}

		// If the proof exists in the graph, then we have successfully
		// received the remote proof and assembled the full proof, so we
		// can safely delete the local proof from the database.
		return chanInfo.AuthProof != nil

	case *lnwire.ChannelUpdate:
		_, p1, p2, err := d.cfg.Router.GetChannelByID(msg.ShortChannelID)

		// If the channel cannot be found, it is most likely a leftover
		// message for a channel that was closed, so we can consider it
		// stale.
		if err == channeldb.ErrEdgeNotFound {
			return true
		}
		if err != nil {
			log.Debugf("Unable to retrieve channel=%v from graph: "+
				"%v", msg.ShortChannelID, err)
			return false
		}

		// Otherwise, we'll retrieve the correct policy that we
		// currently have stored within our graph to check if this
		// message is stale by comparing its timestamp.
		var p *channeldb.ChannelEdgePolicy
		if msg.ChannelFlags&lnwire.ChanUpdateDirection == 0 {
			p = p1
		} else {
			p = p2
		}

		// If the policy is still unknown, then we can consider this
		// policy fresh.
		if p == nil {
			return false
		}

		timestamp := time.Unix(int64(msg.Timestamp), 0)
		return p.LastUpdate.After(timestamp)

	default:
		// We'll make sure to not mark any unsupported messages as stale
		// to ensure they are not removed.
		return false
	}
}

// updateChannel creates a new fully signed update for the channel, and updates
// the underlying graph with the new state.
func (d *AuthenticatedGossiper) updateChannel(info *channeldb.ChannelEdgeInfo,
	edge *channeldb.ChannelEdgePolicy) (*lnwire.ChannelAnnouncement,
	*lnwire.ChannelUpdate, error) {

	// We'll make sure we support the new max_htlc field if not already
	// present.
	if !edge.MessageFlags.HasMaxHtlc() {
		edge.MessageFlags |= lnwire.ChanUpdateOptionMaxHtlc
		edge.MaxHTLC = lnwire.NewMSatFromSatoshis(info.Capacity)
	}

	// Make sure timestamp is always increased, such that our update gets
	// propagated.
	timestamp := time.Now().Unix()
	if timestamp <= edge.LastUpdate.Unix() {
		timestamp = edge.LastUpdate.Unix() + 1
	}
	edge.LastUpdate = time.Unix(timestamp, 0)

	chanUpdate := &lnwire.ChannelUpdate{
		ChainHash:       info.ChainHash,
		ShortChannelID:  lnwire.NewShortChanIDFromInt(edge.ChannelID),
		Timestamp:       uint32(timestamp),
		MessageFlags:    edge.MessageFlags,
		ChannelFlags:    edge.ChannelFlags,
		TimeLockDelta:   edge.TimeLockDelta,
		HtlcMinimumMsat: edge.MinHTLC,
		HtlcMaximumMsat: edge.MaxHTLC,
		BaseFee:         uint32(edge.FeeBaseMSat),
		FeeRate:         uint32(edge.FeeProportionalMillionths),
		ExtraOpaqueData: edge.ExtraOpaqueData,
	}

	var err error
	chanUpdate.Signature, err = lnwire.NewSigFromRawSignature(edge.SigBytes)
	if err != nil {
		return nil, nil, err
	}

	// With the update applied, we'll generate a new signature over a
	// digest of the channel announcement itself.
	sig, err := SignAnnouncement(d.cfg.AnnSigner, d.selfKey, chanUpdate)
	if err != nil {
		return nil, nil, err
	}

	// Next, we'll set the new signature in place, and update the reference
	// in the backing slice.
	edge.SigBytes = sig.Serialize()
	chanUpdate.Signature, err = lnwire.NewSigFromSignature(sig)
	if err != nil {
		return nil, nil, err
	}

	// To ensure that our signature is valid, we'll verify it ourself
	// before committing it to the slice returned.
	err = routing.ValidateChannelUpdateAnn(d.selfKey, info.Capacity, chanUpdate)
	if err != nil {
		return nil, nil, fmt.Errorf("generated invalid channel "+
			"update sig: %v", err)
	}

	// Finally, we'll write the new edge policy to disk.
	if err := d.cfg.Router.UpdateEdge(edge); err != nil {
		return nil, nil, err
	}

	// We'll also create the original channel announcement so the two can
	// be broadcast along side each other (if necessary), but only if we
	// have a full channel announcement for this channel.
	var chanAnn *lnwire.ChannelAnnouncement
	if info.AuthProof != nil {
		chanID := lnwire.NewShortChanIDFromInt(info.ChannelID)
		chanAnn = &lnwire.ChannelAnnouncement{
			ShortChannelID:  chanID,
			NodeID1:         info.NodeKey1Bytes,
			NodeID2:         info.NodeKey2Bytes,
			ChainHash:       info.ChainHash,
			BitcoinKey1:     info.BitcoinKey1Bytes,
			Features:        lnwire.NewRawFeatureVector(),
			BitcoinKey2:     info.BitcoinKey2Bytes,
			ExtraOpaqueData: edge.ExtraOpaqueData,
		}
		chanAnn.NodeSig1, err = lnwire.NewSigFromRawSignature(
			info.AuthProof.NodeSig1Bytes,
		)
		if err != nil {
			return nil, nil, err
		}
		chanAnn.NodeSig2, err = lnwire.NewSigFromRawSignature(
			info.AuthProof.NodeSig2Bytes,
		)
		if err != nil {
			return nil, nil, err
		}
		chanAnn.BitcoinSig1, err = lnwire.NewSigFromRawSignature(
			info.AuthProof.BitcoinSig1Bytes,
		)
		if err != nil {
			return nil, nil, err
		}
		chanAnn.BitcoinSig2, err = lnwire.NewSigFromRawSignature(
			info.AuthProof.BitcoinSig2Bytes,
		)
		if err != nil {
			return nil, nil, err
		}
	}

	return chanAnn, chanUpdate, err
}

// SyncManager returns the gossiper's SyncManager instance.
func (d *AuthenticatedGossiper) SyncManager() *SyncManager {
	return d.syncMgr
}<|MERGE_RESOLUTION|>--- conflicted
+++ resolved
@@ -399,16 +399,10 @@
 }
 
 // Stop signals any active goroutines for a graceful closure.
-<<<<<<< HEAD
 func (d *AuthenticatedGossiper) Stop() error {
-	if !atomic.CompareAndSwapUint32(&d.stopped, 0, 1) {
-		return nil
-	}
-=======
-func (d *AuthenticatedGossiper) Stop() {
 	d.stopped.Do(d.stop)
-}
->>>>>>> add905d1
+	return nil
+}
 
 func (d *AuthenticatedGossiper) stop() {
 	log.Info("Authenticated Gossiper is stopping")
@@ -423,7 +417,6 @@
 	// We'll stop our reliable sender after all of the gossiper's goroutines
 	// have exited to ensure nothing can cause it to continue executing.
 	d.reliableSender.Stop()
-	return nil
 }
 
 // TODO(roasbeef): need method to get current gossip timestamp?
