package lnd

import (
	"fmt"
	"reflect"

	"github.com/btcsuite/btcd/chaincfg"
	"github.com/lightningnetwork/lnd/autopilot"
	"github.com/lightningnetwork/lnd/backupnotifier"
	"github.com/lightningnetwork/lnd/channeldb"
	"github.com/lightningnetwork/lnd/htlcswitch"
	"github.com/lightningnetwork/lnd/invoices"
	"github.com/lightningnetwork/lnd/lncfg"
	"github.com/lightningnetwork/lnd/lnrpc/autopilotrpc"
<<<<<<< HEAD
	"github.com/lightningnetwork/lnd/lnrpc/backuprpc"
=======
	"github.com/lightningnetwork/lnd/lnrpc/breezbackuprpc"
>>>>>>> 14ea9d72
	"github.com/lightningnetwork/lnd/lnrpc/chainrpc"
	"github.com/lightningnetwork/lnd/lnrpc/invoicesrpc"
	"github.com/lightningnetwork/lnd/lnrpc/routerrpc"
	"github.com/lightningnetwork/lnd/lnrpc/signrpc"
	"github.com/lightningnetwork/lnd/lnrpc/submarineswaprpc"
	"github.com/lightningnetwork/lnd/lnrpc/walletrpc"
	"github.com/lightningnetwork/lnd/lnrpc/watchtowerrpc"
	"github.com/lightningnetwork/lnd/lnrpc/wtclientrpc"
	"github.com/lightningnetwork/lnd/lnwallet/btcwallet"
	"github.com/lightningnetwork/lnd/lnwire"

	"github.com/lightningnetwork/lnd/macaroons"
	"github.com/lightningnetwork/lnd/netann"
	"github.com/lightningnetwork/lnd/routing"
	"github.com/lightningnetwork/lnd/sweep"
	"github.com/lightningnetwork/lnd/watchtower"
	"github.com/lightningnetwork/lnd/watchtower/wtclient"
)

// subRPCServerConfigs is special sub-config in the main configuration that
// houses the configuration for the optional sub-servers. These sub-RPC servers
// are meant to house experimental new features that may eventually make it
// into the main RPC server that lnd exposes. Special methods are present on
// this struct to allow the main RPC server to create and manipulate the
// sub-RPC servers in a generalized manner.
type subRPCServerConfigs struct {
	// SignRPC is a sub-RPC server that exposes signing of arbitrary inputs
	// as a gRPC service.
	SignRPC *signrpc.Config `group:"signrpc" namespace:"signrpc"`

	// WalletKitRPC is a sub-RPC server that exposes functionality allowing
	// a client to send transactions through a wallet, publish them, and
	// also requests keys and addresses under control of the backing
	// wallet.
	WalletKitRPC *walletrpc.Config `group:"walletrpc" namespace:"walletrpc"`

	// AutopilotRPC is a sub-RPC server that exposes methods on the running
	// autopilot as a gRPC service.
	AutopilotRPC *autopilotrpc.Config `group:"autopilotrpc" namespace:"autopilotrpc"`

	// ChainRPC is a sub-RPC server that exposes functionality allowing a
	// client to be notified of certain on-chain events (new blocks,
	// confirmations, spends).
	ChainRPC *chainrpc.Config `group:"chainrpc" namespace:"chainrpc"`

	// InvoicesRPC is a sub-RPC server that exposes invoice related methods
	// as a gRPC service.
	InvoicesRPC *invoicesrpc.Config `group:"invoicesrpc" namespace:"invoicesrpc"`

	// RouterRPC is a sub-RPC server the exposes functionality that allows
	// clients to send payments on the network, and perform Lightning
	// payment related queries such as requests for estimates of off-chain
	// fees.
	RouterRPC *routerrpc.Config `group:"routerrpc" namespace:"routerrpc"`

	// WatchtowerRPC is a sub-RPC server that exposes functionality allowing
	// clients to monitor and control their embedded watchtower.
	WatchtowerRPC *watchtowerrpc.Config `group:"watchtowerrpc" namespace:"watchtowerrpc"`

	// WatchtowerClientRPC is a sub-RPC server that exposes functionality
	// that allows clients to interact with the active watchtower client
	// instance within lnd in order to add, remove, list registered client
	// towers, etc.
<<<<<<< HEAD
	WatchtowerClientRPC *wtclientrpc.Config      `group:"wtclientrpc" namespace:"wtclientrpc"`
	BackupRPC           *backuprpc.Config        `group:"backuprpc" namespace:"backuprpc"`
	SubmarineSwapRPC    *submarineswaprpc.Config `group:"submarineswaprpc" namespace:"submarineswaprpc"`
=======
	WatchtowerClientRPC *wtclientrpc.Config `group:"wtclientrpc" namespace:"wtclientrpc"`

	BreezBackupRPC *breezbackuprpc.Config `group:"breezbackuprpc" namespace:"breezbackuprpc"`
>>>>>>> 14ea9d72
}

// PopulateDependencies attempts to iterate through all the sub-server configs
// within this struct, and populate the items it requires based on the main
// configuration file, and the chain control.
//
// NOTE: This MUST be called before any callers are permitted to execute the
// FetchConfig method.
func (s *subRPCServerConfigs) PopulateDependencies(cc *chainControl,
	networkDir string, macService *macaroons.Service,
	atpl *autopilot.Manager,
	invoiceRegistry *invoices.InvoiceRegistry,
	htlcSwitch *htlcswitch.Switch,
	activeNetParams *chaincfg.Params,
	chanRouter *routing.ChannelRouter,
	routerBackend *routerrpc.RouterBackend,
	nodeSigner *netann.NodeSigner,
	chanDB *channeldb.DB,
	sweeper *sweep.UtxoSweeper,
	tower *watchtower.Standalone,
	towerClient wtclient.Client,
	tcpResolver lncfg.TCPResolver,
	backupNotifier *backupnotifier.BackupNotifier,
	genInvoiceFeatures func() *lnwire.FeatureVector) error {

	// First, we'll use reflect to obtain a version of the config struct
	// that allows us to programmatically inspect its fields.
	selfVal := extractReflectValue(s)
	selfType := selfVal.Type()

	numFields := selfVal.NumField()
	for i := 0; i < numFields; i++ {
		field := selfVal.Field(i)
		fieldElem := field.Elem()
		fieldName := selfType.Field(i).Name

		ltndLog.Debugf("Populating dependencies for sub RPC "+
			"server: %v", fieldName)

		// If this sub-config doesn't actually have any fields, then we
		// can skip it, as the build tag for it is likely off.
		if fieldElem.NumField() == 0 {
			continue
		}
		if !fieldElem.CanSet() {
			continue
		}

		switch subCfg := field.Interface().(type) {
		case *signrpc.Config:
			subCfgValue := extractReflectValue(subCfg)

			subCfgValue.FieldByName("MacService").Set(
				reflect.ValueOf(macService),
			)
			subCfgValue.FieldByName("NetworkDir").Set(
				reflect.ValueOf(networkDir),
			)
			subCfgValue.FieldByName("Signer").Set(
				reflect.ValueOf(cc.signer),
			)
			subCfgValue.FieldByName("KeyRing").Set(
				reflect.ValueOf(cc.keyRing),
			)

		case *walletrpc.Config:
			subCfgValue := extractReflectValue(subCfg)

			subCfgValue.FieldByName("NetworkDir").Set(
				reflect.ValueOf(networkDir),
			)
			subCfgValue.FieldByName("MacService").Set(
				reflect.ValueOf(macService),
			)
			subCfgValue.FieldByName("FeeEstimator").Set(
				reflect.ValueOf(cc.feeEstimator),
			)
			subCfgValue.FieldByName("Wallet").Set(
				reflect.ValueOf(cc.wallet),
			)
			subCfgValue.FieldByName("KeyRing").Set(
				reflect.ValueOf(cc.keyRing),
			)
			subCfgValue.FieldByName("Sweeper").Set(
				reflect.ValueOf(sweeper),
			)
			subCfgValue.FieldByName("Chain").Set(
				reflect.ValueOf(cc.chainIO),
			)

		case *autopilotrpc.Config:
			subCfgValue := extractReflectValue(subCfg)

			subCfgValue.FieldByName("Manager").Set(
				reflect.ValueOf(atpl),
			)

		case *chainrpc.Config:
			subCfgValue := extractReflectValue(subCfg)

			subCfgValue.FieldByName("NetworkDir").Set(
				reflect.ValueOf(networkDir),
			)
			subCfgValue.FieldByName("MacService").Set(
				reflect.ValueOf(macService),
			)
			subCfgValue.FieldByName("ChainNotifier").Set(
				reflect.ValueOf(cc.chainNotifier),
			)

		case *invoicesrpc.Config:
			subCfgValue := extractReflectValue(subCfg)

			subCfgValue.FieldByName("NetworkDir").Set(
				reflect.ValueOf(networkDir),
			)
			subCfgValue.FieldByName("MacService").Set(
				reflect.ValueOf(macService),
			)
			subCfgValue.FieldByName("InvoiceRegistry").Set(
				reflect.ValueOf(invoiceRegistry),
			)
			subCfgValue.FieldByName("IsChannelActive").Set(
				reflect.ValueOf(htlcSwitch.HasActiveLink),
			)
			subCfgValue.FieldByName("ChainParams").Set(
				reflect.ValueOf(activeNetParams),
			)
			subCfgValue.FieldByName("NodeSigner").Set(
				reflect.ValueOf(nodeSigner),
			)
			subCfgValue.FieldByName("MaxPaymentMSat").Set(
				reflect.ValueOf(MaxPaymentMSat),
			)
			defaultDelta := cfg.Bitcoin.TimeLockDelta
			if registeredChains.PrimaryChain() == litecoinChain {
				defaultDelta = cfg.Litecoin.TimeLockDelta
			}
			subCfgValue.FieldByName("DefaultCLTVExpiry").Set(
				reflect.ValueOf(defaultDelta),
			)
			subCfgValue.FieldByName("ChanDB").Set(
				reflect.ValueOf(chanDB),
			)
			subCfgValue.FieldByName("GenInvoiceFeatures").Set(
				reflect.ValueOf(genInvoiceFeatures),
			)

		case *routerrpc.Config:
			subCfgValue := extractReflectValue(subCfg)

			subCfgValue.FieldByName("NetworkDir").Set(
				reflect.ValueOf(networkDir),
			)
			subCfgValue.FieldByName("MacService").Set(
				reflect.ValueOf(macService),
			)
			subCfgValue.FieldByName("Router").Set(
				reflect.ValueOf(chanRouter),
			)
			subCfgValue.FieldByName("RouterBackend").Set(
				reflect.ValueOf(routerBackend),
			)
		case *backuprpc.Config:
			subCfgValue := extractReflectValue(subCfg)

			subCfgValue.FieldByName("NetworkDir").Set(
				reflect.ValueOf(networkDir),
			)
			subCfgValue.FieldByName("MacService").Set(
				reflect.ValueOf(macService),
			)
			subCfgValue.FieldByName("BackupNotifier").Set(
				reflect.ValueOf(backupNotifier),
			)

		case *watchtowerrpc.Config:
			subCfgValue := extractReflectValue(subCfg)

			subCfgValue.FieldByName("Active").Set(
				reflect.ValueOf(tower != nil),
			)
			subCfgValue.FieldByName("Tower").Set(
				reflect.ValueOf(tower),
			)
		case *submarineswaprpc.Config:
			subCfgValue := extractReflectValue(subCfg)

			subCfgValue.FieldByName("NetworkDir").Set(
				reflect.ValueOf(networkDir),
			)
			subCfgValue.FieldByName("ActiveNetParams").Set(
				reflect.ValueOf(activeNetParams),
			)
			subCfgValue.FieldByName("MacService").Set(
				reflect.ValueOf(macService),
			)
			subCfgValue.FieldByName("FeeEstimator").Set(
				reflect.ValueOf(cc.feeEstimator),
			)
			subCfgValue.FieldByName("Wallet").Set(
				reflect.ValueOf(cc.wallet),
			)

		case *wtclientrpc.Config:
			subCfgValue := extractReflectValue(subCfg)

			if towerClient != nil {
				subCfgValue.FieldByName("Active").Set(
					reflect.ValueOf(towerClient != nil),
				)
				subCfgValue.FieldByName("Client").Set(
					reflect.ValueOf(towerClient),
				)
			}
			subCfgValue.FieldByName("Resolver").Set(
				reflect.ValueOf(tcpResolver),
			)

		case *breezbackuprpc.Config:
			subCfgValue := extractReflectValue(subCfg)

			subCfgValue.FieldByName("NetworkDir").Set(
				reflect.ValueOf(networkDir),
			)
			subCfgValue.FieldByName("ActiveNetParams").Set(
				reflect.ValueOf(activeNetParams),
			)
			subCfgValue.FieldByName("MacService").Set(
				reflect.ValueOf(macService),
			)
			subCfgValue.FieldByName("ChannelDB").Set(
				reflect.ValueOf(cc.wallet.Cfg.Database),
			)
			subCfgValue.FieldByName("WalletDB").Set(
				reflect.ValueOf(cc.wallet.WalletController.(*btcwallet.BtcWallet).InternalWallet().Database()),
			)

		default:
			return fmt.Errorf("unknown field: %v, %T", fieldName,
				cfg)
		}
	}

	return nil
}

// FetchConfig attempts to locate an existing configuration file mapped to the
// target sub-server. If we're unable to find a config file matching the
// subServerName name, then false will be returned for the second parameter.
//
// NOTE: Part of the lnrpc.SubServerConfigDispatcher interface.
func (s *subRPCServerConfigs) FetchConfig(subServerName string) (interface{}, bool) {
	// First, we'll use reflect to obtain a version of the config struct
	// that allows us to programmatically inspect its fields.
	selfVal := extractReflectValue(s)

	// Now that we have the value of the struct, we can check to see if it
	// has an attribute with the same name as the subServerName.
	configVal := selfVal.FieldByName(subServerName)

	// We'll now ensure that this field actually exists in this value. If
	// not, then we'll return false for the ok value to indicate to the
	// caller that this field doesn't actually exist.
	if !configVal.IsValid() {
		return nil, false
	}

	configValElem := configVal.Elem()

	// If a config of this type is found, it doesn't have any fields, then
	// it's the same as if it wasn't present. This can happen if the build
	// tag for the sub-server is inactive.
	if configValElem.NumField() == 0 {
		return nil, false
	}

	// At this pint, we know that the field is actually present in the
	// config struct, so we can return it directly.
	return configVal.Interface(), true
}

// extractReflectValue attempts to extract the value from an interface using
// the reflect package. The resulting reflect.Value allows the caller to
// programmatically examine and manipulate the underlying value.
func extractReflectValue(instance interface{}) reflect.Value {
	var val reflect.Value

	// If the type of the instance is a pointer, then we need to deference
	// the pointer one level to get its value. Otherwise, we can access the
	// value directly.
	if reflect.TypeOf(instance).Kind() == reflect.Ptr {
		val = reflect.ValueOf(instance).Elem()
	} else {
		val = reflect.ValueOf(instance)
	}

	return val
}<|MERGE_RESOLUTION|>--- conflicted
+++ resolved
@@ -12,11 +12,8 @@
 	"github.com/lightningnetwork/lnd/invoices"
 	"github.com/lightningnetwork/lnd/lncfg"
 	"github.com/lightningnetwork/lnd/lnrpc/autopilotrpc"
-<<<<<<< HEAD
 	"github.com/lightningnetwork/lnd/lnrpc/backuprpc"
-=======
 	"github.com/lightningnetwork/lnd/lnrpc/breezbackuprpc"
->>>>>>> 14ea9d72
 	"github.com/lightningnetwork/lnd/lnrpc/chainrpc"
 	"github.com/lightningnetwork/lnd/lnrpc/invoicesrpc"
 	"github.com/lightningnetwork/lnd/lnrpc/routerrpc"
@@ -80,15 +77,10 @@
 	// that allows clients to interact with the active watchtower client
 	// instance within lnd in order to add, remove, list registered client
 	// towers, etc.
-<<<<<<< HEAD
 	WatchtowerClientRPC *wtclientrpc.Config      `group:"wtclientrpc" namespace:"wtclientrpc"`
 	BackupRPC           *backuprpc.Config        `group:"backuprpc" namespace:"backuprpc"`
 	SubmarineSwapRPC    *submarineswaprpc.Config `group:"submarineswaprpc" namespace:"submarineswaprpc"`
-=======
-	WatchtowerClientRPC *wtclientrpc.Config `group:"wtclientrpc" namespace:"wtclientrpc"`
-
-	BreezBackupRPC *breezbackuprpc.Config `group:"breezbackuprpc" namespace:"breezbackuprpc"`
->>>>>>> 14ea9d72
+	BreezBackupRPC      *breezbackuprpc.Config   `group:"breezbackuprpc" namespace:"breezbackuprpc"`
 }
 
 // PopulateDependencies attempts to iterate through all the sub-server configs
