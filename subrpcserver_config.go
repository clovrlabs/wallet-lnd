--- conflicted
+++ resolved
@@ -66,14 +66,10 @@
 
 	// WatchtowerRPC is a sub-RPC server that exposes functionality allowing
 	// clients to monitor and control their embedded watchtower.
-<<<<<<< HEAD
 	WatchtowerRPC    *watchtowerrpc.Config    `group:"watchtowerrpc" namespace:"watchtowerrpc"`
 	BackupRPC        *backuprpc.Config        `group:"backuprpc" namespace:"backuprpc"`
 	SubmarineSwapRPC *submarineswaprpc.Config `group:"submarineswaprpc" namespace:"submarineswaprpc"`
-=======
-	WatchtowerRPC *watchtowerrpc.Config `group:"watchtowerrpc" namespace:"watchtowerrpc"`
-	PeerRPC       *peerrpc.Config       `group:"peerrpc" namespace:"peerrpc"`
->>>>>>> b51b6281
+	PeerRPC          *peerrpc.Config          `group:"peerrpc" namespace:"peerrpc"`
 }
 
 // PopulateDependencies attempts to iterate through all the sub-server configs
@@ -94,11 +90,8 @@
 	chanDB *channeldb.DB,
 	sweeper *sweep.UtxoSweeper,
 	tower *watchtower.Standalone,
-<<<<<<< HEAD
-	backupNotifier *backupnotifier.BackupNotifier) error {
-=======
+	backupNotifier *backupnotifier.BackupNotifier,
 	peerNotifier *peernotifier.PeerNotifier) error {
->>>>>>> b51b6281
 
 	// First, we'll use reflect to obtain a version of the config struct
 	// that allows us to programmatically inspect its fields.
@@ -229,26 +222,31 @@
 			subCfgValue.FieldByName("RouterBackend").Set(
 				reflect.ValueOf(routerBackend),
 			)
-<<<<<<< HEAD
 		case *backuprpc.Config:
-=======
-		case *peerrpc.Config:
->>>>>>> b51b6281
-			subCfgValue := extractReflectValue(subCfg)
-
-			subCfgValue.FieldByName("NetworkDir").Set(
-				reflect.ValueOf(networkDir),
-			)
-			subCfgValue.FieldByName("MacService").Set(
-				reflect.ValueOf(macService),
-			)
-<<<<<<< HEAD
+			subCfgValue := extractReflectValue(subCfg)
+
+			subCfgValue.FieldByName("NetworkDir").Set(
+				reflect.ValueOf(networkDir),
+			)
+			subCfgValue.FieldByName("MacService").Set(
+				reflect.ValueOf(macService),
+			)
 			subCfgValue.FieldByName("BackupNotifier").Set(
 				reflect.ValueOf(backupNotifier),
-=======
+			)
+
+		case *peerrpc.Config:
+			subCfgValue := extractReflectValue(subCfg)
+
+			subCfgValue.FieldByName("NetworkDir").Set(
+				reflect.ValueOf(networkDir),
+			)
+			subCfgValue.FieldByName("MacService").Set(
+				reflect.ValueOf(macService),
+			)
+
 			subCfgValue.FieldByName("PeerNotifier").Set(
 				reflect.ValueOf(peerNotifier),
->>>>>>> b51b6281
 			)
 
 		case *watchtowerrpc.Config:
