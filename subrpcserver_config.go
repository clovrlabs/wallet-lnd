--- conflicted
+++ resolved
@@ -14,11 +14,8 @@
 	"github.com/lightningnetwork/lnd/invoices"
 	"github.com/lightningnetwork/lnd/lncfg"
 	"github.com/lightningnetwork/lnd/lnrpc/autopilotrpc"
-<<<<<<< HEAD
 	"github.com/lightningnetwork/lnd/lnrpc/backuprpc"
-=======
 	"github.com/lightningnetwork/lnd/lnrpc/breezbackuprpc"
->>>>>>> e72c2302
 	"github.com/lightningnetwork/lnd/lnrpc/chainrpc"
 	"github.com/lightningnetwork/lnd/lnrpc/invoicesrpc"
 	"github.com/lightningnetwork/lnd/lnrpc/routerrpc"
@@ -81,13 +78,9 @@
 	// that allows clients to interact with the active watchtower client
 	// instance within lnd in order to add, remove, list registered client
 	// towers, etc.
-	WatchtowerClientRPC *wtclientrpc.Config `group:"wtclientrpc" namespace:"wtclientrpc"`
-<<<<<<< HEAD
-	BackupRPC           *backuprpc.Config   `group:"backuprpc" namespace:"backuprpc"`
-=======
-
-	BreezBackupRPC *breezbackuprpc.Config `group:"breezbackuprpc" namespace:"breezbackuprpc"`
->>>>>>> e72c2302
+	WatchtowerClientRPC *wtclientrpc.Config    `group:"wtclientrpc" namespace:"wtclientrpc"`
+	BackupRPC           *backuprpc.Config      `group:"backuprpc" namespace:"backuprpc"`
+	BreezBackupRPC      *breezbackuprpc.Config `group:"breezbackuprpc" namespace:"breezbackuprpc"`
 }
 
 // PopulateDependencies attempts to iterate through all the sub-server configs
