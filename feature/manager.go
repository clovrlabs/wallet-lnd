--- conflicted
+++ resolved
@@ -24,16 +24,13 @@
 	// NoWumbo unsets any bits signalling support for wumbo channels.
 	NoWumbo bool
 
-<<<<<<< HEAD
 	// NoScriptEnforcementLease unsets any bits signaling support for script
 	// enforced leases.
 	NoScriptEnforcementLease bool
-=======
 	// NoZeroConfChannels signals that this peer doesn't accept zero conf
 	// and will fail accept_channel response that contains minimum_depth
 	// as zero.
 	NoZeroConfChannels bool
->>>>>>> f1cab334
 }
 
 // Manager is responsible for generating feature vectors for different requested
@@ -118,24 +115,22 @@
 			raw.Unset(lnwire.WumboChannelsOptional)
 			raw.Unset(lnwire.WumboChannelsRequired)
 		}
-<<<<<<< HEAD
 		if cfg.NoScriptEnforcementLease {
 			raw.Unset(lnwire.ScriptEnforcedLeaseOptional)
 			raw.Unset(lnwire.ScriptEnforcedLeaseRequired)
-=======
-		if cfg.NoZeroConfChannels {
-			raw.Unset(lnwire.SkipFundingConfirmationOptional)
-			raw.Unset(lnwire.SkipFundingConfirmationRequired)
->>>>>>> f1cab334
-		}
+			if cfg.NoZeroConfChannels {
+				raw.Unset(lnwire.SkipFundingConfirmationOptional)
+				raw.Unset(lnwire.SkipFundingConfirmationRequired)
+			}
 
-		// Ensure that all of our feature sets properly set any
-		// dependent features.
-		fv := lnwire.NewFeatureVector(raw, lnwire.Features)
-		err := ValidateDeps(fv)
-		if err != nil {
-			return nil, fmt.Errorf("invalid feature set %v: %v",
-				set, err)
+			// Ensure that all of our feature sets properly set any
+			// dependent features.
+			fv := lnwire.NewFeatureVector(raw, lnwire.Features)
+			err := ValidateDeps(fv)
+			if err != nil {
+				return nil, fmt.Errorf("invalid feature set %v: %v",
+					set, err)
+			}
 		}
 	}
 
