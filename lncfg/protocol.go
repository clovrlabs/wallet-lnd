//go:build !rpctest
// +build !rpctest

package lncfg

// ProtocolOptions is a struct that we use to be able to test backwards
// compatibility of protocol additions, while defaulting to the latest within
// lnd, or to enable experimental protocol changes.
type ProtocolOptions struct {
	// LegacyProtocol is a sub-config that houses all the legacy protocol
	// options.  These are mostly used for integration tests as most modern
	// nodes shuld always run with them on by default.
	LegacyProtocol `group:"legacy" namespace:"legacy"`

	// ExperimentalProtocol is a sub-config that houses any experimental
	// protocol features that also require a build-tag to activate.
	ExperimentalProtocol

	// WumboChans should be set if we want to enable support for wumbo
	// (channels larger than 0.16 BTC) channels, which is the opposite of
	// mini.
	WumboChans bool `long:"wumbo-channels" description:"if set, then lnd will create and accept requests for channels larger chan 0.16 BTC"`

<<<<<<< HEAD
	// NoAnchors should be set if we don't want to support opening or accepting
	// channels having the anchor commitment type.
	NoAnchors bool `long:"no-anchors" description:"disable support for anchor commitments"`

	// NoScriptEnforcedLease should be set if we don't want to support
	// opening or accepting channels having the script enforced commitment
	// type for leased channel.
	NoScriptEnforcedLease bool `long:"no-script-enforced-lease" description:"disable support for script enforced lease commitments"`
=======
	// Anchors enables anchor commitments.
	Anchors bool `long:"anchors" description:"enable support for anchor commitments"`

	// ZeroConfChans should be set if we want to enable support for zero conf
	// channels (channels that become operational before funding transaction
	// was confirmed).
	ZeroConfChans bool `long:"zero-conf-channels" description:"if set, then lnd will accept zero as minimum_depth in accept_channel message"`
>>>>>>> f1cab334
}

// Wumbo returns true if lnd should permit the creation and acceptance of wumbo
// channels.
func (l *ProtocolOptions) Wumbo() bool {
	return l.WumboChans
}

// NoAnchorCommitments returns true if we have disabled support for the anchor
// commitment type.
func (l *ProtocolOptions) NoAnchorCommitments() bool {
<<<<<<< HEAD
	return l.NoAnchors
}

// NoScriptEnforcementLease returns true if we have disabled support for the
// script enforcement commitment type for leased channels.
func (l *ProtocolOptions) NoScriptEnforcementLease() bool {
	return l.NoScriptEnforcedLease
=======
	return !l.Anchors
}

// ZeroConf returns true if lnd accepts zero confs channels.
// channels.
func (l *ProtocolOptions) ZeroConf() bool {
	return l.ZeroConfChans
>>>>>>> f1cab334
}<|MERGE_RESOLUTION|>--- conflicted
+++ resolved
@@ -21,7 +21,6 @@
 	// mini.
 	WumboChans bool `long:"wumbo-channels" description:"if set, then lnd will create and accept requests for channels larger chan 0.16 BTC"`
 
-<<<<<<< HEAD
 	// NoAnchors should be set if we don't want to support opening or accepting
 	// channels having the anchor commitment type.
 	NoAnchors bool `long:"no-anchors" description:"disable support for anchor commitments"`
@@ -30,15 +29,11 @@
 	// opening or accepting channels having the script enforced commitment
 	// type for leased channel.
 	NoScriptEnforcedLease bool `long:"no-script-enforced-lease" description:"disable support for script enforced lease commitments"`
-=======
-	// Anchors enables anchor commitments.
-	Anchors bool `long:"anchors" description:"enable support for anchor commitments"`
 
 	// ZeroConfChans should be set if we want to enable support for zero conf
 	// channels (channels that become operational before funding transaction
 	// was confirmed).
 	ZeroConfChans bool `long:"zero-conf-channels" description:"if set, then lnd will accept zero as minimum_depth in accept_channel message"`
->>>>>>> f1cab334
 }
 
 // Wumbo returns true if lnd should permit the creation and acceptance of wumbo
@@ -50,7 +45,6 @@
 // NoAnchorCommitments returns true if we have disabled support for the anchor
 // commitment type.
 func (l *ProtocolOptions) NoAnchorCommitments() bool {
-<<<<<<< HEAD
 	return l.NoAnchors
 }
 
@@ -58,13 +52,10 @@
 // script enforcement commitment type for leased channels.
 func (l *ProtocolOptions) NoScriptEnforcementLease() bool {
 	return l.NoScriptEnforcedLease
-=======
-	return !l.Anchors
 }
 
 // ZeroConf returns true if lnd accepts zero confs channels.
 // channels.
 func (l *ProtocolOptions) ZeroConf() bool {
 	return l.ZeroConfChans
->>>>>>> f1cab334
 }