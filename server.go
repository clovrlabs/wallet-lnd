--- conflicted
+++ resolved
@@ -275,11 +275,9 @@
 	// provide insights into their health and performance.
 	chanEventStore *chanfitness.ChannelEventStore
 
-<<<<<<< HEAD
 	backupNotifier *backupnotifier.BackupNotifier
-=======
+
 	hostAnn *netann.HostAnnouncer
->>>>>>> 3ae46d81
 
 	quit chan struct{}
 
