--- conflicted
+++ resolved
@@ -531,19 +531,12 @@
 	)
 
 	featureMgr, err := feature.NewManager(feature.Config{
-<<<<<<< HEAD
 		NoTLVOnion:               cfg.ProtocolOptions.LegacyOnion(),
 		NoStaticRemoteKey:        cfg.ProtocolOptions.NoStaticRemoteKey(),
 		NoAnchors:                cfg.ProtocolOptions.NoAnchorCommitments(),
 		NoWumbo:                  !cfg.ProtocolOptions.Wumbo(),
 		NoScriptEnforcementLease: cfg.ProtocolOptions.NoScriptEnforcementLease(),
-=======
-		NoTLVOnion:         cfg.ProtocolOptions.LegacyOnion(),
-		NoStaticRemoteKey:  cfg.ProtocolOptions.NoStaticRemoteKey(),
-		NoAnchors:          cfg.ProtocolOptions.NoAnchorCommitments(),
-		NoWumbo:            !cfg.ProtocolOptions.Wumbo(),
-		NoZeroConfChannels: !cfg.ProtocolOptions.ZeroConf(),
->>>>>>> f1cab334
+		NoZeroConfChannels:       !cfg.ProtocolOptions.ZeroConf(),
 	})
 	if err != nil {
 		return nil, err
