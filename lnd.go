// Copyright (c) 2013-2017 The btcsuite developers
// Copyright (c) 2015-2016 The Decred developers
// Copyright (C) 2015-2017 The Lightning Network Developers

package lnd

import (
	"context"
	"crypto/tls"
	"fmt"
	"io/ioutil"
	"net"
	"net/http"
	_ "net/http/pprof" // Blank import to set up profiling HTTP handlers.
	"os"
	"path/filepath"
	"runtime/pprof"
	"strconv"
	"strings"
	"sync"
	"time"

	"github.com/btcsuite/btcd/chaincfg/chainhash"
	"github.com/btcsuite/btcutil"
	"github.com/btcsuite/btcwallet/wallet"
	"github.com/btcsuite/btcwallet/walletdb"
	proxy "github.com/grpc-ecosystem/grpc-gateway/runtime"
	"github.com/lightninglabs/neutrino"
	"github.com/lightninglabs/neutrino/headerfs"
	"golang.org/x/crypto/acme/autocert"
	"google.golang.org/grpc"
	"google.golang.org/grpc/credentials"
	"gopkg.in/macaroon-bakery.v2/bakery"
	"gopkg.in/macaroon.v2"

	"github.com/lightningnetwork/lnd/autopilot"
	"github.com/lightningnetwork/lnd/build"
	"github.com/lightningnetwork/lnd/cert"
	"github.com/lightningnetwork/lnd/chainreg"
	"github.com/lightningnetwork/lnd/chanacceptor"
	"github.com/lightningnetwork/lnd/channeldb"
	"github.com/lightningnetwork/lnd/keychain"
	"github.com/lightningnetwork/lnd/lncfg"
	"github.com/lightningnetwork/lnd/lnrpc"
	"github.com/lightningnetwork/lnd/lnwallet"
	"github.com/lightningnetwork/lnd/lnwallet/btcwallet"
	"github.com/lightningnetwork/lnd/macaroons"
	"github.com/lightningnetwork/lnd/signal"
	"github.com/lightningnetwork/lnd/tor"
	"github.com/lightningnetwork/lnd/walletunlocker"
	"github.com/lightningnetwork/lnd/watchtower"
	"github.com/lightningnetwork/lnd/watchtower/wtdb"
)

// WalletUnlockerAuthOptions returns a list of DialOptions that can be used to
// authenticate with the wallet unlocker service.
//
// NOTE: This should only be called after the WalletUnlocker listener has
// signaled it is ready.
func WalletUnlockerAuthOptions(cfg *Config) ([]grpc.DialOption, error) {
	creds, err := credentials.NewClientTLSFromFile(cfg.TLSCertPath, "")
	if err != nil {
		return nil, fmt.Errorf("unable to read TLS cert: %v", err)
	}

	// Create a dial options array with the TLS credentials.
	opts := []grpc.DialOption{
		grpc.WithTransportCredentials(creds),
	}

	return opts, nil
}

// AdminAuthOptions returns a list of DialOptions that can be used to
// authenticate with the RPC server with admin capabilities.
//
// NOTE: This should only be called after the RPCListener has signaled it is
// ready.
func AdminAuthOptions(cfg *Config) ([]grpc.DialOption, error) {
	creds, err := credentials.NewClientTLSFromFile(cfg.TLSCertPath, "")
	if err != nil {
		return nil, fmt.Errorf("unable to read TLS cert: %v", err)
	}

	// Create a dial options array.
	opts := []grpc.DialOption{
		grpc.WithTransportCredentials(creds),
	}

	// Get the admin macaroon if macaroons are active.
	if !cfg.NoMacaroons {
		// Load the adming macaroon file.
		macBytes, err := ioutil.ReadFile(cfg.AdminMacPath)
		if err != nil {
			return nil, fmt.Errorf("unable to read macaroon "+
				"path (check the network setting!): %v", err)
		}

		mac := &macaroon.Macaroon{}
		if err = mac.UnmarshalBinary(macBytes); err != nil {
			return nil, fmt.Errorf("unable to decode macaroon: %v",
				err)
		}

		// Now we append the macaroon credentials to the dial options.
		cred := macaroons.NewMacaroonCredential(mac)
		opts = append(opts, grpc.WithPerRPCCredentials(cred))
	}

	return opts, nil
}

// GrpcRegistrar is an interface that must be satisfied by an external subserver
// that wants to be able to register its own gRPC server onto lnd's main
// grpc.Server instance.
type GrpcRegistrar interface {
	// RegisterGrpcSubserver is called for each net.Listener on which lnd
	// creates a grpc.Server instance. External subservers implementing this
	// method can then register their own gRPC server structs to the main
	// server instance.
	RegisterGrpcSubserver(*grpc.Server) error
}

// RestRegistrar is an interface that must be satisfied by an external subserver
// that wants to be able to register its own REST mux onto lnd's main
// proxy.ServeMux instance.
type RestRegistrar interface {
	// RegisterRestSubserver is called after lnd creates the main
	// proxy.ServeMux instance. External subservers implementing this method
	// can then register their own REST proxy stubs to the main server
	// instance.
	RegisterRestSubserver(context.Context, *proxy.ServeMux, string,
		[]grpc.DialOption) error
}

// RPCSubserverConfig is a struct that can be used to register an external
// subserver with the custom permissions that map to the gRPC server that is
// going to be registered with the GrpcRegistrar.
type RPCSubserverConfig struct {
	// Registrar is a callback that is invoked for each net.Listener on
	// which lnd creates a grpc.Server instance.
	Registrar GrpcRegistrar

	// Permissions is the permissions required for the external subserver.
	// It is a map between the full HTTP URI of each RPC and its required
	// macaroon permissions. If multiple action/entity tuples are specified
	// per URI, they are all required. See rpcserver.go for a list of valid
	// action and entity values.
	Permissions map[string][]bakery.Op

	// MacaroonValidator is a custom macaroon validator that should be used
	// instead of the default lnd validator. If specified, the custom
	// validator is used for all URIs specified in the above Permissions
	// map.
	MacaroonValidator macaroons.MacaroonValidator
}

// ListenerWithSignal is a net.Listener that has an additional Ready channel that
// will be closed when a server starts listening.
type ListenerWithSignal struct {
	net.Listener

	// Ready will be closed by the server listening on Listener.
	Ready chan struct{}

	// ExternalRPCSubserverCfg is optional and specifies the registration
	// callback and permissions to register external gRPC subservers.
	ExternalRPCSubserverCfg *RPCSubserverConfig

	// ExternalRestRegistrar is optional and specifies the registration
	// callback to register external REST subservers.
	ExternalRestRegistrar RestRegistrar
}

// ListenerCfg is a wrapper around custom listeners that can be passed to lnd
// when calling its main method.
type ListenerCfg struct {
	// WalletUnlocker can be set to the listener to use for the wallet
	// unlocker. If nil a regular network listener will be created.
	WalletUnlocker *ListenerWithSignal

	// RPCListener can be set to the listener to use for the RPC server. If
	// nil a regular network listener will be created.
	RPCListener *ListenerWithSignal
}

// rpcListeners is a function type used for closures that fetches a set of RPC
// listeners for the current configuration. If no custom listeners are present,
// this should return normal listeners from the RPC endpoints defined in the
// config. The second return value us a closure that will close the fetched
// listeners.
type rpcListeners func() ([]*ListenerWithSignal, func(), error)

/*
Dependencies is used when LND is running inside another process as library.
The caller then can use this interface to "inject" his own dependencies instead
of letting LND creates them. It is usefull for example in logging, chain service, or
any other dependency that is used outside LND and needs to be shared.
*/
type Dependencies interface {
	ReadyChan() chan interface{}
	ChainService() *neutrino.ChainService
	ChanDB() *channeldb.DB
}

// Main is the true entry point for lnd. It accepts a fully populated and
// validated main configuration struct and an optional listener config struct.
// This function starts all main system components then blocks until a signal
// is received on the shutdownChan at which point everything is shut down again.
func Main(cfg *Config, lisCfg ListenerCfg, shutdownChan <-chan struct{}, deps Dependencies) error {
	// Hook interceptor for os signals.
	signal.Intercept()

	var readyChan chan interface{}
	var chanDB *channeldb.DB

	if deps != nil {
		readyChan = deps.ReadyChan()
		chanDB = deps.ChanDB()
	}

	defer func() {
		ltndLog.Info("Shutdown complete\n")
		err := cfg.LogWriter.Close()
		if err != nil {
			ltndLog.Errorf("Could not close log rotator: %v", err)
		}
	}()

	// Show version at startup.
	ltndLog.Infof("Version: %s commit=%s, build=%s, logging=%s, debuglevel=%s",
		build.Version(), build.Commit, build.Deployment,
		build.LoggingType, cfg.DebugLevel)

	var network string
	switch {
	case cfg.Bitcoin.TestNet3 || cfg.Litecoin.TestNet3:
		network = "testnet"

	case cfg.Bitcoin.MainNet || cfg.Litecoin.MainNet:
		network = "mainnet"

	case cfg.Bitcoin.SimNet || cfg.Litecoin.SimNet:
		network = "simnet"

	case cfg.Bitcoin.RegTest || cfg.Litecoin.RegTest:
		network = "regtest"
	}

	ltndLog.Infof("Active chain: %v (network=%v)",
		strings.Title(cfg.registeredChains.PrimaryChain().String()),
		network,
	)

	// Enable http profiling server if requested.
	if cfg.Profile != "" {
		go func() {
			listenAddr := net.JoinHostPort("", cfg.Profile)
			profileRedirect := http.RedirectHandler("/debug/pprof",
				http.StatusSeeOther)
			http.Handle("/", profileRedirect)
			fmt.Println(http.ListenAndServe(listenAddr, nil))
		}()
	}

	// Write cpu profile if requested.
	if cfg.CPUProfile != "" {
		f, err := os.Create(cfg.CPUProfile)
		if err != nil {
			err := fmt.Errorf("unable to create CPU profile: %v",
				err)
			ltndLog.Error(err)
			return err
		}
		pprof.StartCPUProfile(f)
		defer f.Close()
		defer pprof.StopCPUProfile()
	}

	ctx := context.Background()
	ctx, cancel := context.WithCancel(ctx)
	defer cancel()

	var localChanDB, remoteChanDB *channeldb.DB
	localChanDB = chanDB

	if chanDB == nil {
		var cleanUp func()
		var err error
		localChanDB, remoteChanDB, cleanUp, err = initializeDatabases(ctx, cfg)
		switch {
		case err == channeldb.ErrDryRunMigrationOK:
			ltndLog.Infof("%v, exiting", err)
			return nil
		case err != nil:
			return fmt.Errorf("unable to open databases: %v", err)
		}

		defer cleanUp()
	}

	// Only process macaroons if --no-macaroons isn't set.
	serverOpts, restDialOpts, restListen, cleanUp, err := getTLSConfig(cfg)
	if err != nil {
		err := fmt.Errorf("unable to load TLS credentials: %v", err)
		ltndLog.Error(err)
		return err
	}

	defer cleanUp()

	// We use the first RPC listener as the destination for our REST proxy.
	// If the listener is set to listen on all interfaces, we replace it
	// with localhost, as we cannot dial it directly.
	restProxyDest := cfg.RPCListeners[0].String()
	switch {
	case strings.Contains(restProxyDest, "0.0.0.0"):
		restProxyDest = strings.Replace(
			restProxyDest, "0.0.0.0", "127.0.0.1", 1,
		)

	case strings.Contains(restProxyDest, "[::]"):
		restProxyDest = strings.Replace(
			restProxyDest, "[::]", "[::1]", 1,
		)
	}

	// Before starting the wallet, we'll create and start our Neutrino
	// light client instance, if enabled, in order to allow it to sync
	// while the rest of the daemon continues startup.
	mainChain := cfg.Bitcoin
	if cfg.registeredChains.PrimaryChain() == chainreg.LitecoinChain {
		mainChain = cfg.Litecoin
	}
	var neutrinoCS *neutrino.ChainService
	if mainChain.Node == "neutrino" {
		if deps != nil {
			neutrinoCS = deps.ChainService()
			if err := neutrinoCS.Start(); err != nil {
				return err
			}
		}
		if neutrinoCS == nil {
			neutrinoBackend, neutrinoCleanUp, err := initNeutrinoBackend(
				cfg,
				mainChain.ChainDir,
			)
			if err != nil {
				err := fmt.Errorf("Unable to initialize neutrino "+
					"backend: %v", err)
				ltndLog.Error(err)
				return err
			}
			defer neutrinoCleanUp()
			neutrinoCS = neutrinoBackend
		}
	}

	var (
		walletInitParams WalletUnlockParams
		shutdownUnlocker = func() {}
		privateWalletPw  = lnwallet.DefaultPrivatePassphrase
		publicWalletPw   = lnwallet.DefaultPublicPassphrase
	)

	// If the user didn't request a seed, then we'll manually assume a
	// wallet birthday of now, as otherwise the seed would've specified
	// this information.
	walletInitParams.Birthday = time.Now()

	// getListeners is a closure that creates listeners from the
	// RPCListeners defined in the config. It also returns a cleanup
	// closure and the server options to use for the GRPC server.
	getListeners := func() ([]*ListenerWithSignal, func(), error) {
		var grpcListeners []*ListenerWithSignal
		for _, grpcEndpoint := range cfg.RPCListeners {
			// Start a gRPC server listening for HTTP/2
			// connections.
			lis, err := lncfg.ListenOnAddress(grpcEndpoint)
			if err != nil {
				ltndLog.Errorf("unable to listen on %s",
					grpcEndpoint)
				return nil, nil, err
			}
			grpcListeners = append(
				grpcListeners, &ListenerWithSignal{
					Listener: lis,
					Ready:    make(chan struct{}),
				})
		}

		cleanup := func() {
			for _, lis := range grpcListeners {
				lis.Close()
			}
		}
		return grpcListeners, cleanup, nil
	}

	// walletUnlockerListeners is a closure we'll hand to the wallet
	// unlocker, that will be called when it needs listeners for its GPRC
	// server.
	walletUnlockerListeners := func() ([]*ListenerWithSignal, func(),
		error) {

		// If we have chosen to start with a dedicated listener for the
		// wallet unlocker, we return it directly.
		if lisCfg.WalletUnlocker != nil {
			return []*ListenerWithSignal{lisCfg.WalletUnlocker},
				func() {}, nil
		}

		// Otherwise we'll return the regular listeners.
		return getListeners()
	}

	// We wait until the user provides a password over RPC. In case lnd is
	// started with the --noseedbackup flag, we use the default password
	// for wallet encryption.
	if !cfg.NoSeedBackup {
		params, shutdown, err := waitForWalletPassword(
			cfg, cfg.RESTListeners, serverOpts, restDialOpts,
			restProxyDest, restListen, walletUnlockerListeners,
		)
		if err != nil {
			err := fmt.Errorf("unable to set up wallet password "+
				"listeners: %v", err)
			ltndLog.Error(err)
			return err
		}

		walletInitParams = *params
		shutdownUnlocker = shutdown
		privateWalletPw = walletInitParams.Password
		publicWalletPw = walletInitParams.Password
		defer func() {
			if err := walletInitParams.UnloadWallet(); err != nil {
				ltndLog.Errorf("Could not unload wallet: %v", err)
			}
		}()

		if walletInitParams.RecoveryWindow > 0 {
			ltndLog.Infof("Wallet recovery mode enabled with "+
				"address lookahead of %d addresses",
				walletInitParams.RecoveryWindow)
		}
	}

	var macaroonService *macaroons.Service
	if !cfg.NoMacaroons {
		// Create the macaroon authentication/authorization service.
		macaroonService, err = macaroons.NewService(
			cfg.networkDir, "lnd", walletInitParams.StatelessInit,
			cfg.DB.Bolt.DBTimeout, macaroons.IPLockChecker,
		)
		if err != nil {
			err := fmt.Errorf("unable to set up macaroon "+
				"authentication: %v", err)
			ltndLog.Error(err)
			return err
		}
		defer macaroonService.Close()

		// Try to unlock the macaroon store with the private password.
		// Ignore ErrAlreadyUnlocked since it could be unlocked by the
		// wallet unlocker.
		err = macaroonService.CreateUnlock(&privateWalletPw)
		if err != nil && err != macaroons.ErrAlreadyUnlocked {
			err := fmt.Errorf("unable to unlock macaroons: %v", err)
			ltndLog.Error(err)
			return err
		}

		// In case we actually needed to unlock the wallet, we now need
		// to create an instance of the admin macaroon and send it to
		// the unlocker so it can forward it to the user. In no seed
		// backup mode, there's nobody listening on the channel and we'd
		// block here forever.
		if !cfg.NoSeedBackup {
			adminMacBytes, err := bakeMacaroon(
				ctx, macaroonService, adminPermissions(),
			)
			if err != nil {
				return err
			}

			// The channel is buffered by one element so writing
			// should not block here.
			walletInitParams.MacResponseChan <- adminMacBytes
		}

		// If the user requested a stateless initialization, no macaroon
		// files should be created.
		if !walletInitParams.StatelessInit &&
			!fileExists(cfg.AdminMacPath) &&
			!fileExists(cfg.ReadMacPath) &&
			!fileExists(cfg.InvoiceMacPath) {

			// Create macaroon files for lncli to use if they don't
			// exist.
			err = genMacaroons(
				ctx, macaroonService, cfg.AdminMacPath,
				cfg.ReadMacPath, cfg.InvoiceMacPath,
			)
			if err != nil {
				err := fmt.Errorf("unable to create macaroons "+
					"%v", err)
				ltndLog.Error(err)
				return err
			}
		}

		// As a security service to the user, if they requested
		// stateless initialization and there are macaroon files on disk
		// we log a warning.
		if walletInitParams.StatelessInit {
			msg := "Found %s macaroon on disk (%s) even though " +
				"--stateless_init was requested. Unencrypted " +
				"state is accessible by the host system. You " +
				"should change the password and use " +
				"--new_mac_root_key with --stateless_init to " +
				"clean up and invalidate old macaroons."

			if fileExists(cfg.AdminMacPath) {
				ltndLog.Warnf(msg, "admin", cfg.AdminMacPath)
			}
			if fileExists(cfg.ReadMacPath) {
				ltndLog.Warnf(msg, "readonly", cfg.ReadMacPath)
			}
			if fileExists(cfg.InvoiceMacPath) {
				ltndLog.Warnf(msg, "invoice", cfg.InvoiceMacPath)
			}
		}
	}

	// Now we're definitely done with the unlocker, shut it down so we can
	// start the main RPC service later.
	shutdownUnlocker()

	// With the information parsed from the configuration, create valid
	// instances of the pertinent interfaces required to operate the
	// Lightning Network Daemon.
	//
	// When we create the chain control, we need storage for the height
	// hints and also the wallet itself, for these two we want them to be
	// replicated, so we'll pass in the remote channel DB instance.
	chainControlCfg := &chainreg.Config{
		Bitcoin:                     cfg.Bitcoin,
		Litecoin:                    cfg.Litecoin,
		PrimaryChain:                cfg.registeredChains.PrimaryChain,
		HeightHintCacheQueryDisable: cfg.HeightHintCacheQueryDisable,
		NeutrinoMode:                cfg.NeutrinoMode,
		BitcoindMode:                cfg.BitcoindMode,
		LitecoindMode:               cfg.LitecoindMode,
		BtcdMode:                    cfg.BtcdMode,
		LtcdMode:                    cfg.LtcdMode,
		LocalChanDB:                 localChanDB,
		RemoteChanDB:                remoteChanDB,
		PrivateWalletPw:             privateWalletPw,
		PublicWalletPw:              publicWalletPw,
		Birthday:                    walletInitParams.Birthday,
		RecoveryWindow:              walletInitParams.RecoveryWindow,
		Wallet:                      walletInitParams.Wallet,
		DBTimeOut:                   cfg.DB.Bolt.DBTimeout,
		NeutrinoCS:                  neutrinoCS,
		ActiveNetParams:             cfg.ActiveNetParams,
		FeeURL:                      cfg.FeeURL,
	}

	activeChainControl, cleanup, err := chainreg.NewChainControl(chainControlCfg)
	if cleanup != nil {
		defer cleanup()
	}
	if err != nil {
		err := fmt.Errorf("unable to create chain control: %v", err)
		ltndLog.Error(err)
		return err
	}

	// Finally before we start the server, we'll register the "holy
	// trinity" of interface for our current "home chain" with the active
	// chainRegistry interface.
	primaryChain := cfg.registeredChains.PrimaryChain()
	cfg.registeredChains.RegisterChain(primaryChain, activeChainControl)

	// TODO(roasbeef): add rotation
	idKeyDesc, err := activeChainControl.KeyRing.DeriveKey(
		keychain.KeyLocator{
			Family: keychain.KeyFamilyNodeKey,
			Index:  0,
		},
	)
	if err != nil {
		err := fmt.Errorf("error deriving node key: %v", err)
		ltndLog.Error(err)
		return err
	}

	if cfg.Tor.Active {
		srvrLog.Infof("Proxying all network traffic via Tor "+
			"(stream_isolation=%v)! NOTE: Ensure the backend node "+
			"is proxying over Tor as well", cfg.Tor.StreamIsolation)
	}

	// If the watchtower client should be active, open the client database.
	// This is done here so that Close always executes when lndMain returns.
	var towerClientDB *wtdb.ClientDB
	if cfg.WtClient.Active {
		var err error
		towerClientDB, err = wtdb.OpenClientDB(
			cfg.localDatabaseDir(), cfg.DB.Bolt.DBTimeout,
		)
		if err != nil {
			err := fmt.Errorf("unable to open watchtower client "+
				"database: %v", err)
			ltndLog.Error(err)
			return err
		}
		defer towerClientDB.Close()
	}

	// If tor is active and either v2 or v3 onion services have been specified,
	// make a tor controller and pass it into both the watchtower server and
	// the regular lnd server.
	var torController *tor.Controller
	if cfg.Tor.Active && (cfg.Tor.V2 || cfg.Tor.V3) {
		torController = tor.NewController(
			cfg.Tor.Control, cfg.Tor.TargetIPAddress, cfg.Tor.Password,
		)

		// Start the tor controller before giving it to any other subsystems.
		if err := torController.Start(); err != nil {
			err := fmt.Errorf("unable to initialize tor controller: %v", err)
			ltndLog.Error(err)
			return err
		}
		defer func() {
			if err := torController.Stop(); err != nil {
				ltndLog.Errorf("error stopping tor controller: %v", err)
			}
		}()
	}

	var tower *watchtower.Standalone
	if cfg.Watchtower.Active {
		// Segment the watchtower directory by chain and network.
		towerDBDir := filepath.Join(
			cfg.Watchtower.TowerDir,
			cfg.registeredChains.PrimaryChain().String(),
			lncfg.NormalizeNetwork(cfg.ActiveNetParams.Name),
		)

		towerDB, err := wtdb.OpenTowerDB(
			towerDBDir, cfg.DB.Bolt.DBTimeout,
		)
		if err != nil {
			err := fmt.Errorf("unable to open watchtower "+
				"database: %v", err)
			ltndLog.Error(err)
			return err
		}
		defer towerDB.Close()

		towerKeyDesc, err := activeChainControl.KeyRing.DeriveKey(
			keychain.KeyLocator{
				Family: keychain.KeyFamilyTowerID,
				Index:  0,
			},
		)
		if err != nil {
			err := fmt.Errorf("error deriving tower key: %v", err)
			ltndLog.Error(err)
			return err
		}

		wtCfg := &watchtower.Config{
			BlockFetcher:   activeChainControl.ChainIO,
			DB:             towerDB,
			EpochRegistrar: activeChainControl.ChainNotifier,
			Net:            cfg.net,
			NewAddress: func() (btcutil.Address, error) {
				return activeChainControl.Wallet.NewAddress(
					lnwallet.WitnessPubKey, false,
				)
			},
			NodeKeyECDH: keychain.NewPubKeyECDH(
				towerKeyDesc, activeChainControl.KeyRing,
			),
			PublishTx: activeChainControl.Wallet.PublishTransaction,
			ChainHash: *cfg.ActiveNetParams.GenesisHash,
		}

		// If there is a tor controller (user wants auto hidden services), then
		// store a pointer in the watchtower config.
		if torController != nil {
			wtCfg.TorController = torController
			wtCfg.WatchtowerKeyPath = cfg.Tor.WatchtowerKeyPath

			switch {
			case cfg.Tor.V2:
				wtCfg.Type = tor.V2
			case cfg.Tor.V3:
				wtCfg.Type = tor.V3
			}
		}

		wtConfig, err := cfg.Watchtower.Apply(wtCfg, lncfg.NormalizeAddresses)
		if err != nil {
			err := fmt.Errorf("unable to configure watchtower: %v",
				err)
			ltndLog.Error(err)
			return err
		}

		tower, err = watchtower.New(wtConfig)
		if err != nil {
			err := fmt.Errorf("unable to create watchtower: %v", err)
			ltndLog.Error(err)
			return err
		}
	}

	// Initialize the ChainedAcceptor.
	chainedAcceptor := chanacceptor.NewChainedAcceptor()

	// Set up the core server which will listen for incoming peer
	// connections.
	server, err := newServer(
		cfg, cfg.Listeners, localChanDB, remoteChanDB, towerClientDB,
		activeChainControl, &idKeyDesc, walletInitParams.ChansToRestore,
		chainedAcceptor, torController,
	)
	if err != nil {
		err := fmt.Errorf("unable to create server: %v", err)
		ltndLog.Error(err)
		return err
	}

	// Set up an autopilot manager from the current config. This will be
	// used to manage the underlying autopilot agent, starting and stopping
	// it at will.
	atplCfg, err := initAutoPilot(server, cfg.Autopilot, mainChain, cfg.ActiveNetParams)
	if err != nil {
		err := fmt.Errorf("unable to initialize autopilot: %v", err)
		ltndLog.Error(err)
		return err
	}

	atplManager, err := autopilot.NewManager(atplCfg)
	if err != nil {
		err := fmt.Errorf("unable to create autopilot manager: %v", err)
		ltndLog.Error(err)
		return err
	}
	if err := atplManager.Start(); err != nil {
		err := fmt.Errorf("unable to start autopilot manager: %v", err)
		ltndLog.Error(err)
		return err
	}
	defer atplManager.Stop()

	// rpcListeners is a closure we'll hand to the rpc server, that will be
	// called when it needs listeners for its GPRC server.
	rpcListeners := func() ([]*ListenerWithSignal, func(), error) {
		// If we have chosen to start with a dedicated listener for the
		// rpc server, we return it directly.
		if lisCfg.RPCListener != nil {
			return []*ListenerWithSignal{lisCfg.RPCListener},
				func() {}, nil
		}

		// Otherwise we'll return the regular listeners.
		return getListeners()
	}

	// Initialize, and register our implementation of the gRPC interface
	// exported by the rpcServer.
	rpcServer, err := newRPCServer(
		cfg, server, macaroonService, cfg.SubRPCServers, serverOpts,
		restDialOpts, restProxyDest, atplManager, server.invoices,
		tower, restListen, rpcListeners, chainedAcceptor,
	)
	if err != nil {
		err := fmt.Errorf("unable to create RPC server: %v", err)
		ltndLog.Error(err)
		return err
	}
	if err := rpcServer.Start(); err != nil {
		err := fmt.Errorf("unable to start RPC server: %v", err)
		ltndLog.Error(err)
		return err
	}
	defer rpcServer.Stop()

<<<<<<< HEAD
	if readyChan != nil {
		readyChan <- struct{}{}
	}

	// If we're not in regtest or simnet mode, We'll wait until we're fully
	// synced to continue the start up of the remainder of the daemon. This
	// ensures that we don't accept any possibly invalid state transitions, or
	// accept channels with spent funds.
	if !(cfg.Bitcoin.RegTest || cfg.Bitcoin.SimNet ||
		cfg.Litecoin.RegTest || cfg.Litecoin.SimNet) {
=======
	// If StartBeforeSynced is not set and we're not in regtest or simnet mode,
	// we'll wait until we're fully synced to continue the start up of the
	// remainder of the daemon. This ensures that we don't accept any possibly
	// invalid state transitions, or accept channels with spent funds.
	if !startBeforeSynced(cfg, cfg.registeredChains) {
>>>>>>> 30a0821a

		_, bestHeight, err := activeChainControl.ChainIO.GetBestBlock()
		if err != nil {
			err := fmt.Errorf("unable to determine chain tip: %v",
				err)
			ltndLog.Error(err)
			return err
		}

		ltndLog.Infof("Waiting for chain backend to finish sync, "+
			"start_height=%v", bestHeight)

		for {
			if !signal.Alive() {
				return nil
			}

			synced, _, err := activeChainControl.Wallet.IsSynced()
			if err != nil {
				err := fmt.Errorf("unable to determine if "+
					"wallet is synced: %v", err)
				ltndLog.Error(err)
				return err
			}

			if synced {
				break
			}

			time.Sleep(time.Second * 1)
		}

		_, bestHeight, err = activeChainControl.ChainIO.GetBestBlock()
		if err != nil {
			err := fmt.Errorf("unable to determine chain tip: %v",
				err)
			ltndLog.Error(err)
			return err
		}

		ltndLog.Infof("Chain backend is fully synced (end_height=%v)!",
			bestHeight)
	}

	// With all the relevant chains initialized, we can finally start the
	// server itself.
	if err := server.Start(); err != nil {
		err := fmt.Errorf("unable to start server: %v", err)
		ltndLog.Error(err)
		return err
	}
	defer server.Stop()

	// Now that the server has started, if the autopilot mode is currently
	// active, then we'll start the autopilot agent immediately. It will be
	// stopped together with the autopilot service.
	if cfg.Autopilot.Active {
		if err := atplManager.StartAgent(); err != nil {
			err := fmt.Errorf("unable to start autopilot agent: %v",
				err)
			ltndLog.Error(err)
			return err
		}
	}

	if cfg.Watchtower.Active {
		if err := tower.Start(); err != nil {
			err := fmt.Errorf("unable to start watchtower: %v", err)
			ltndLog.Error(err)
			return err
		}
		defer tower.Stop()
	}

	// Wait for shutdown signal from either a graceful server stop or from
	// the interrupt handler.
	<-shutdownChan
	return nil
}

func startBeforeSynced(cfg *Config, registeredChains *chainreg.ChainRegistry) bool {
	switch registeredChains.PrimaryChain() {
	case chainreg.BitcoinChain:
		return cfg.Bitcoin.StartBeforeSynced || cfg.Bitcoin.RegTest || cfg.Bitcoin.SimNet
	case chainreg.LitecoinChain:
		return cfg.Litecoin.StartBeforeSynced || cfg.Litecoin.RegTest || cfg.Litecoin.SimNet
	}
	return false
}

// getTLSConfig returns a TLS configuration for the gRPC server and credentials
// and a proxy destination for the REST reverse proxy.
func getTLSConfig(cfg *Config) ([]grpc.ServerOption, []grpc.DialOption,
	func(net.Addr) (net.Listener, error), func(), error) {

	// Ensure we create TLS key and certificate if they don't exist.
	if !fileExists(cfg.TLSCertPath) && !fileExists(cfg.TLSKeyPath) {
		rpcsLog.Infof("Generating TLS certificates...")
		err := cert.GenCertPair(
			"lnd autogenerated cert", cfg.TLSCertPath,
			cfg.TLSKeyPath, cfg.TLSExtraIPs, cfg.TLSExtraDomains,
			cfg.TLSDisableAutofill, cert.DefaultAutogenValidity,
		)
		if err != nil {
			return nil, nil, nil, nil, err
		}
		rpcsLog.Infof("Done generating TLS certificates")
	}

	certData, parsedCert, err := cert.LoadCert(
		cfg.TLSCertPath, cfg.TLSKeyPath,
	)
	if err != nil {
		return nil, nil, nil, nil, err
	}

	// We check whether the certifcate we have on disk match the IPs and
	// domains specified by the config. If the extra IPs or domains have
	// changed from when the certificate was created, we will refresh the
	// certificate if auto refresh is active.
	refresh := false
	if cfg.TLSAutoRefresh {
		refresh, err = cert.IsOutdated(
			parsedCert, cfg.TLSExtraIPs,
			cfg.TLSExtraDomains, cfg.TLSDisableAutofill,
		)
		if err != nil {
			return nil, nil, nil, nil, err
		}
	}

	// If the certificate expired or it was outdated, delete it and the TLS
	// key and generate a new pair.
	if time.Now().After(parsedCert.NotAfter) || refresh {
		ltndLog.Info("TLS certificate is expired or outdated, " +
			"generating a new one")

		err := os.Remove(cfg.TLSCertPath)
		if err != nil {
			return nil, nil, nil, nil, err
		}

		err = os.Remove(cfg.TLSKeyPath)
		if err != nil {
			return nil, nil, nil, nil, err
		}

		rpcsLog.Infof("Renewing TLS certificates...")
		err = cert.GenCertPair(
			"lnd autogenerated cert", cfg.TLSCertPath,
			cfg.TLSKeyPath, cfg.TLSExtraIPs, cfg.TLSExtraDomains,
			cfg.TLSDisableAutofill, cert.DefaultAutogenValidity,
		)
		if err != nil {
			return nil, nil, nil, nil, err
		}
		rpcsLog.Infof("Done renewing TLS certificates")

		// Reload the certificate data.
		certData, _, err = cert.LoadCert(
			cfg.TLSCertPath, cfg.TLSKeyPath,
		)
		if err != nil {
			return nil, nil, nil, nil, err
		}
	}

	tlsCfg := cert.TLSConfFromCert(certData)

	restCreds, err := credentials.NewClientTLSFromFile(cfg.TLSCertPath, "")
	if err != nil {
		return nil, nil, nil, nil, err
	}

	// If Let's Encrypt is enabled, instantiate autocert to request/renew
	// the certificates.
	cleanUp := func() {}
	if cfg.LetsEncryptDomain != "" {
		ltndLog.Infof("Using Let's Encrypt certificate for domain %v",
			cfg.LetsEncryptDomain)

		manager := autocert.Manager{
			Cache:      autocert.DirCache(cfg.LetsEncryptDir),
			Prompt:     autocert.AcceptTOS,
			HostPolicy: autocert.HostWhitelist(cfg.LetsEncryptDomain),
		}

		srv := &http.Server{
			Addr:    cfg.LetsEncryptListen,
			Handler: manager.HTTPHandler(nil),
		}
		shutdownCompleted := make(chan struct{})
		cleanUp = func() {
			err := srv.Shutdown(context.Background())
			if err != nil {
				ltndLog.Errorf("Autocert listener shutdown "+
					" error: %v", err)

				return
			}
			<-shutdownCompleted
			ltndLog.Infof("Autocert challenge listener stopped")
		}

		go func() {
			ltndLog.Infof("Autocert challenge listener started "+
				"at %v", cfg.LetsEncryptListen)

			err := srv.ListenAndServe()
			if err != http.ErrServerClosed {
				ltndLog.Errorf("autocert http: %v", err)
			}
			close(shutdownCompleted)
		}()

		getCertificate := func(h *tls.ClientHelloInfo) (
			*tls.Certificate, error) {

			lecert, err := manager.GetCertificate(h)
			if err != nil {
				ltndLog.Errorf("GetCertificate: %v", err)
				return &certData, nil
			}

			return lecert, err
		}

		// The self-signed tls.cert remains available as fallback.
		tlsCfg.GetCertificate = getCertificate
	}

	serverCreds := credentials.NewTLS(tlsCfg)
	serverOpts := []grpc.ServerOption{grpc.Creds(serverCreds)}

	// For our REST dial options, we'll still use TLS, but also increase
	// the max message size that we'll decode to allow clients to hit
	// endpoints which return more data such as the DescribeGraph call.
	// We set this to 200MiB atm. Should be the same value as maxMsgRecvSize
	// in cmd/lncli/main.go.
	restDialOpts := []grpc.DialOption{
		grpc.WithTransportCredentials(restCreds),
		grpc.WithDefaultCallOptions(
			grpc.MaxCallRecvMsgSize(1 * 1024 * 1024 * 200),
		),
	}

	// Return a function closure that can be used to listen on a given
	// address with the current TLS config.
	restListen := func(addr net.Addr) (net.Listener, error) {
		// For restListen we will call ListenOnAddress if TLS is
		// disabled.
		if cfg.DisableRestTLS {
			return lncfg.ListenOnAddress(addr)
		}

		return lncfg.TLSListenOnAddress(addr, tlsCfg)
	}

	return serverOpts, restDialOpts, restListen, cleanUp, nil
}

// fileExists reports whether the named file or directory exists.
// This function is taken from https://github.com/btcsuite/btcd
func fileExists(name string) bool {
	if _, err := os.Stat(name); err != nil {
		if os.IsNotExist(err) {
			return false
		}
	}
	return true
}

// bakeMacaroon creates a new macaroon with newest version and the given
// permissions then returns it binary serialized.
func bakeMacaroon(ctx context.Context, svc *macaroons.Service,
	permissions []bakery.Op) ([]byte, error) {

	mac, err := svc.NewMacaroon(
		ctx, macaroons.DefaultRootKeyID, permissions...,
	)
	if err != nil {
		return nil, err
	}

	return mac.M().MarshalBinary()
}

// genMacaroons generates three macaroon files; one admin-level, one for
// invoice access and one read-only. These can also be used to generate more
// granular macaroons.
func genMacaroons(ctx context.Context, svc *macaroons.Service,
	admFile, roFile, invoiceFile string) error {

	// First, we'll generate a macaroon that only allows the caller to
	// access invoice related calls. This is useful for merchants and other
	// services to allow an isolated instance that can only query and
	// modify invoices.
	invoiceMacBytes, err := bakeMacaroon(ctx, svc, invoicePermissions)
	if err != nil {
		return err
	}
	err = ioutil.WriteFile(invoiceFile, invoiceMacBytes, 0644)
	if err != nil {
		_ = os.Remove(invoiceFile)
		return err
	}

	// Generate the read-only macaroon and write it to a file.
	roBytes, err := bakeMacaroon(ctx, svc, readPermissions)
	if err != nil {
		return err
	}
	if err = ioutil.WriteFile(roFile, roBytes, 0644); err != nil {
		_ = os.Remove(roFile)
		return err
	}

	// Generate the admin macaroon and write it to a file.
	admBytes, err := bakeMacaroon(ctx, svc, adminPermissions())
	if err != nil {
		return err
	}
	if err = ioutil.WriteFile(admFile, admBytes, 0600); err != nil {
		_ = os.Remove(admFile)
		return err
	}

	return nil
}

// adminPermissions returns a list of all permissions in a safe way that doesn't
// modify any of the source lists.
func adminPermissions() []bakery.Op {
	admin := make([]bakery.Op, len(readPermissions)+len(writePermissions))
	copy(admin[:len(readPermissions)], readPermissions)
	copy(admin[len(readPermissions):], writePermissions)
	return admin
}

// WalletUnlockParams holds the variables used to parameterize the unlocking of
// lnd's wallet after it has already been created.
type WalletUnlockParams struct {
	// Password is the public and private wallet passphrase.
	Password []byte

	// Birthday specifies the approximate time that this wallet was created.
	// This is used to bound any rescans on startup.
	Birthday time.Time

	// RecoveryWindow specifies the address lookahead when entering recovery
	// mode. A recovery will be attempted if this value is non-zero.
	RecoveryWindow uint32

	// Wallet is the loaded and unlocked Wallet. This is returned
	// from the unlocker service to avoid it being unlocked twice (once in
	// the unlocker service to check if the password is correct and again
	// later when lnd actually uses it). Because unlocking involves scrypt
	// which is resource intensive, we want to avoid doing it twice.
	Wallet *wallet.Wallet

	// ChansToRestore a set of static channel backups that should be
	// restored before the main server instance starts up.
	ChansToRestore walletunlocker.ChannelsToRecover

	// UnloadWallet is a function for unloading the wallet, which should
	// be called on shutdown.
	UnloadWallet func() error

	// StatelessInit signals that the user requested the daemon to be
	// initialized stateless, which means no unencrypted macaroons should be
	// written to disk.
	StatelessInit bool

	// MacResponseChan is the channel for sending back the admin macaroon to
	// the WalletUnlocker service.
	MacResponseChan chan []byte
}

// waitForWalletPassword will spin up gRPC and REST endpoints for the
// WalletUnlocker server, and block until a password is provided by
// the user to this RPC server.
func waitForWalletPassword(cfg *Config, restEndpoints []net.Addr,
	serverOpts []grpc.ServerOption, restDialOpts []grpc.DialOption,
	restProxyDest string, restListen func(net.Addr) (net.Listener, error),
	getListeners rpcListeners) (*WalletUnlockParams, func(), error) {

	chainConfig := cfg.Bitcoin
	if cfg.registeredChains.PrimaryChain() == chainreg.LitecoinChain {
		chainConfig = cfg.Litecoin
	}

	// The macaroonFiles are passed to the wallet unlocker so they can be
	// deleted and recreated in case the root macaroon key is also changed
	// during the change password operation.
	macaroonFiles := []string{
		cfg.AdminMacPath, cfg.ReadMacPath, cfg.InvoiceMacPath,
	}
	pwService := walletunlocker.New(
		chainConfig.ChainDir, cfg.ActiveNetParams.Params,
		!cfg.SyncFreelist, macaroonFiles, cfg.DB.Bolt.DBTimeout,
		cfg.ResetWalletTransactions,
	)

	// Set up a new PasswordService, which will listen for passwords
	// provided over RPC.
	grpcServer := grpc.NewServer(serverOpts...)
	lnrpc.RegisterWalletUnlockerServer(grpcServer, pwService)

	var shutdownFuncs []func()
	shutdown := func() {
		// Make sure nothing blocks on reading on the macaroon channel,
		// otherwise the GracefulStop below will never return.
		close(pwService.MacResponseChan)

		for _, shutdownFn := range shutdownFuncs {
			shutdownFn()
		}
	}
	shutdownFuncs = append(shutdownFuncs, grpcServer.GracefulStop)

	// Start a gRPC server listening for HTTP/2 connections, solely used
	// for getting the encryption password from the client.
	listeners, cleanup, err := getListeners()
	if err != nil {
		return nil, shutdown, err
	}
	shutdownFuncs = append(shutdownFuncs, cleanup)

	// Use a WaitGroup so we can be sure the instructions on how to input the
	// password is the last thing to be printed to the console.
	var wg sync.WaitGroup

	for _, lis := range listeners {
		wg.Add(1)
		go func(lis *ListenerWithSignal) {
			rpcsLog.Infof("Password RPC server listening on %s",
				lis.Addr())

			// Close the ready chan to indicate we are listening.
			close(lis.Ready)

			wg.Done()
			_ = grpcServer.Serve(lis)
		}(lis)
	}

	// Start a REST proxy for our gRPC server above.
	ctx := context.Background()
	ctx, cancel := context.WithCancel(ctx)
	shutdownFuncs = append(shutdownFuncs, cancel)

	mux := proxy.NewServeMux()

	err = lnrpc.RegisterWalletUnlockerHandlerFromEndpoint(
		ctx, mux, restProxyDest, restDialOpts,
	)
	if err != nil {
		return nil, shutdown, err
	}

	srv := &http.Server{Handler: allowCORS(mux, cfg.RestCORS)}

	for _, restEndpoint := range restEndpoints {
		lis, err := restListen(restEndpoint)
		if err != nil {
			ltndLog.Errorf("Password gRPC proxy unable to listen "+
				"on %s", restEndpoint)
			return nil, shutdown, err
		}
		shutdownFuncs = append(shutdownFuncs, func() {
			err := lis.Close()
			if err != nil {
				rpcsLog.Errorf("Error closing listener: %v",
					err)
			}
		})

		wg.Add(1)
		go func() {
			rpcsLog.Infof("Password gRPC proxy started at %s",
				lis.Addr())
			wg.Done()
			_ = srv.Serve(lis)
		}()
	}

	// Wait for gRPC and REST servers to be up running.
	wg.Wait()

	// Wait for user to provide the password.
	ltndLog.Infof("Waiting for wallet encryption password. Use `lncli " +
		"create` to create a wallet, `lncli unlock` to unlock an " +
		"existing wallet, or `lncli changepassword` to change the " +
		"password of an existing wallet and unlock it.")

	// We currently don't distinguish between getting a password to be used
	// for creation or unlocking, as a new wallet db will be created if
	// none exists when creating the chain control.
	select {

	// The wallet is being created for the first time, we'll check to see
	// if the user provided any entropy for seed creation. If so, then
	// we'll create the wallet early to load the seed.
	case initMsg := <-pwService.InitMsgs:
		password := initMsg.Passphrase
		cipherSeed := initMsg.WalletSeed
		recoveryWindow := initMsg.RecoveryWindow

		// Before we proceed, we'll check the internal version of the
		// seed. If it's greater than the current key derivation
		// version, then we'll return an error as we don't understand
		// this.
		if cipherSeed.InternalVersion != keychain.KeyDerivationVersion {
			return nil, shutdown, fmt.Errorf("invalid internal "+
				"seed version %v, current version is %v",
				cipherSeed.InternalVersion,
				keychain.KeyDerivationVersion)
		}

		netDir := btcwallet.NetworkDir(
			chainConfig.ChainDir, cfg.ActiveNetParams.Params,
		)
		loader := wallet.NewLoader(
			cfg.ActiveNetParams.Params, netDir, !cfg.SyncFreelist,
			cfg.DB.Bolt.DBTimeout, recoveryWindow,
		)

		// With the seed, we can now use the wallet loader to create
		// the wallet, then pass it back to avoid unlocking it again.
		birthday := cipherSeed.BirthdayTime()
		newWallet, err := loader.CreateNewWallet(
			password, password, cipherSeed.Entropy[:], birthday,
		)
		if err != nil {
			// Don't leave the file open in case the new wallet
			// could not be created for whatever reason.
			if err := loader.UnloadWallet(); err != nil {
				ltndLog.Errorf("Could not unload new "+
					"wallet: %v", err)
			}
			return nil, shutdown, err
		}

		// For new wallets, the ResetWalletTransactions flag is a no-op.
		if cfg.ResetWalletTransactions {
			ltndLog.Warnf("Ignoring reset-wallet-transactions " +
				"flag for new wallet as it has no effect")
		}

		return &WalletUnlockParams{
			Password:        password,
			Birthday:        birthday,
			RecoveryWindow:  recoveryWindow,
			Wallet:          newWallet,
			ChansToRestore:  initMsg.ChanBackups,
			UnloadWallet:    loader.UnloadWallet,
			StatelessInit:   initMsg.StatelessInit,
			MacResponseChan: pwService.MacResponseChan,
		}, shutdown, nil

	// The wallet has already been created in the past, and is simply being
	// unlocked. So we'll just return these passphrases.
	case unlockMsg := <-pwService.UnlockMsgs:
		// Resetting the transactions is something the user likely only
		// wants to do once so we add a prominent warning to the log to
		// remind the user to turn off the setting again after
		// successful completion.
		if cfg.ResetWalletTransactions {
			ltndLog.Warnf("Dropped all transaction history from " +
				"on-chain wallet. Remember to disable " +
				"reset-wallet-transactions flag for next " +
				"start of lnd")
		}

		return &WalletUnlockParams{
			Password:        unlockMsg.Passphrase,
			RecoveryWindow:  unlockMsg.RecoveryWindow,
			Wallet:          unlockMsg.Wallet,
			ChansToRestore:  unlockMsg.ChanBackups,
			UnloadWallet:    unlockMsg.UnloadWallet,
			StatelessInit:   unlockMsg.StatelessInit,
			MacResponseChan: pwService.MacResponseChan,
		}, shutdown, nil

	case <-signal.ShutdownChannel():
		return nil, shutdown, fmt.Errorf("shutting down")
	}
}

// initializeDatabases extracts the current databases that we'll use for normal
// operation in the daemon. Two databases are returned: one remote and one
// local. However, only if the replicated database is active will the remote
// database point to a unique database. Otherwise, the local and remote DB will
// both point to the same local database. A function closure that closes all
// opened databases is also returned.
func initializeDatabases(ctx context.Context,
	cfg *Config) (*channeldb.DB, *channeldb.DB, func(), error) {

	ltndLog.Infof("Opening the main database, this might take a few " +
		"minutes...")

	if cfg.DB.Backend == lncfg.BoltBackend {
		ltndLog.Infof("Opening bbolt database, sync_freelist=%v, "+
			"auto_compact=%v", cfg.DB.Bolt.SyncFreelist,
			cfg.DB.Bolt.AutoCompact)
	}

	startOpenTime := time.Now()

	databaseBackends, err := cfg.DB.GetBackends(
		ctx, cfg.localDatabaseDir(), cfg.networkName(),
	)
	if err != nil {
		return nil, nil, nil, fmt.Errorf("unable to obtain database "+
			"backends: %v", err)
	}

	// If the remoteDB is nil, then we'll just open a local DB as normal,
	// having the remote and local pointer be the exact same instance.
	var (
		localChanDB, remoteChanDB *channeldb.DB
		closeFuncs                []func()
	)
	if databaseBackends.RemoteDB == nil {
		// Open the channeldb, which is dedicated to storing channel,
		// and network related metadata.
		localChanDB, err = channeldb.CreateWithBackend(
			databaseBackends.LocalDB,
			channeldb.OptionSetRejectCacheSize(cfg.Caches.RejectCacheSize),
			channeldb.OptionSetChannelCacheSize(cfg.Caches.ChannelCacheSize),
			channeldb.OptionSetBatchCommitInterval(cfg.DB.BatchCommitInterval),
			channeldb.OptionDryRunMigration(cfg.DryRunMigration),
		)
		switch {
		case err == channeldb.ErrDryRunMigrationOK:
			return nil, nil, nil, err

		case err != nil:
			err := fmt.Errorf("unable to open local channeldb: %v", err)
			ltndLog.Error(err)
			return nil, nil, nil, err
		}

		closeFuncs = append(closeFuncs, func() {
			localChanDB.Close()
		})

		remoteChanDB = localChanDB
	} else {
		ltndLog.Infof("Database replication is available! Creating " +
			"local and remote channeldb instances")

		// Otherwise, we'll open two instances, one for the state we
		// only need locally, and the other for things we want to
		// ensure are replicated.
		localChanDB, err = channeldb.CreateWithBackend(
			databaseBackends.LocalDB,
			channeldb.OptionSetRejectCacheSize(cfg.Caches.RejectCacheSize),
			channeldb.OptionSetChannelCacheSize(cfg.Caches.ChannelCacheSize),
			channeldb.OptionSetBatchCommitInterval(cfg.DB.BatchCommitInterval),
			channeldb.OptionDryRunMigration(cfg.DryRunMigration),
		)
		switch {
		// As we want to allow both versions to get thru the dry run
		// migration, we'll only exit the second time here once the
		// remote instance has had a time to migrate as well.
		case err == channeldb.ErrDryRunMigrationOK:
			ltndLog.Infof("Local DB dry run migration successful")

		case err != nil:
			err := fmt.Errorf("unable to open local channeldb: %v", err)
			ltndLog.Error(err)
			return nil, nil, nil, err
		}

		closeFuncs = append(closeFuncs, func() {
			localChanDB.Close()
		})

		ltndLog.Infof("Opening replicated database instance...")

		remoteChanDB, err = channeldb.CreateWithBackend(
			databaseBackends.RemoteDB,
			channeldb.OptionDryRunMigration(cfg.DryRunMigration),
			channeldb.OptionSetBatchCommitInterval(cfg.DB.BatchCommitInterval),
		)
		switch {
		case err == channeldb.ErrDryRunMigrationOK:
			return nil, nil, nil, err

		case err != nil:
			localChanDB.Close()

			err := fmt.Errorf("unable to open remote channeldb: %v", err)
			ltndLog.Error(err)
			return nil, nil, nil, err
		}

		closeFuncs = append(closeFuncs, func() {
			remoteChanDB.Close()
		})
	}

	openTime := time.Since(startOpenTime)
	ltndLog.Infof("Database now open (time_to_open=%v)!", openTime)

	cleanUp := func() {
		for _, closeFunc := range closeFuncs {
			closeFunc()
		}
	}

	return localChanDB, remoteChanDB, cleanUp, nil
}

// initNeutrinoBackend inits a new instance of the neutrino light client
// backend given a target chain directory to store the chain state.
func initNeutrinoBackend(cfg *Config, chainDir string) (*neutrino.ChainService,
	func(), error) {

	// First we'll open the database file for neutrino, creating the
	// database if needed. We append the normalized network name here to
	// match the behavior of btcwallet.
	dbPath := filepath.Join(
		chainDir, lncfg.NormalizeNetwork(cfg.ActiveNetParams.Name),
	)

	// Ensure that the neutrino db path exists.
	if err := os.MkdirAll(dbPath, 0700); err != nil {
		return nil, nil, err
	}

	dbName := filepath.Join(dbPath, "neutrino.db")
	db, err := walletdb.Create(
		"bdb", dbName, !cfg.SyncFreelist, cfg.DB.Bolt.DBTimeout,
	)
	if err != nil {
		return nil, nil, fmt.Errorf("unable to create neutrino "+
			"database: %v", err)
	}

	headerStateAssertion, err := parseHeaderStateAssertion(
		cfg.NeutrinoMode.AssertFilterHeader,
	)
	if err != nil {
		db.Close()
		return nil, nil, err
	}

	// With the database open, we can now create an instance of the
	// neutrino light client. We pass in relevant configuration parameters
	// required.
	config := neutrino.Config{
		DataDir:      dbPath,
		Database:     db,
		ChainParams:  *cfg.ActiveNetParams.Params,
		AddPeers:     cfg.NeutrinoMode.AddPeers,
		ConnectPeers: cfg.NeutrinoMode.ConnectPeers,
		Dialer: func(addr net.Addr) (net.Conn, error) {
			dialAddr := addr
			if tor.IsOnionFakeIP(addr) {
				// Because the Neutrino address manager only
				// knows IP addresses, we need to turn any fake
				// tcp6 address that actually encodes an Onion
				// v2 address back into the hostname
				// representation before we can pass it to the
				// dialer.
				var err error
				dialAddr, err = tor.FakeIPToOnionHost(addr)
				if err != nil {
					return nil, err
				}
			}

			return cfg.net.Dial(
				dialAddr.Network(), dialAddr.String(),
				cfg.ConnectionTimeout,
			)
		},
		NameResolver: func(host string) ([]net.IP, error) {
			if tor.IsOnionHost(host) {
				// Neutrino internally uses btcd's address
				// manager which only operates on an IP level
				// and does not understand onion hosts. We need
				// to turn an onion host into a fake
				// representation of an IP address to make it
				// possible to connect to a block filter backend
				// that serves on an Onion v2 hidden service.
				fakeIP, err := tor.OnionHostToFakeIP(host)
				if err != nil {
					return nil, err
				}

				return []net.IP{fakeIP}, nil
			}

			addrs, err := cfg.net.LookupHost(host)
			if err != nil {
				return nil, err
			}

			ips := make([]net.IP, 0, len(addrs))
			for _, strIP := range addrs {
				ip := net.ParseIP(strIP)
				if ip == nil {
					continue
				}

				ips = append(ips, ip)
			}

			return ips, nil
		},
		AssertFilterHeader: headerStateAssertion,
	}

	neutrino.MaxPeers = 8
	neutrino.BanDuration = time.Hour * 48
	neutrino.UserAgentName = cfg.NeutrinoMode.UserAgentName
	neutrino.UserAgentVersion = cfg.NeutrinoMode.UserAgentVersion

	neutrinoCS, err := neutrino.NewChainService(config)
	if err != nil {
		db.Close()
		return nil, nil, fmt.Errorf("unable to create neutrino light "+
			"client: %v", err)
	}

	if err := neutrinoCS.Start(); err != nil {
		db.Close()
		return nil, nil, err
	}

	cleanUp := func() {
		if err := neutrinoCS.Stop(); err != nil {
			ltndLog.Infof("Unable to stop neutrino light client: %v", err)
		}
		db.Close()
	}

	return neutrinoCS, cleanUp, nil
}

// parseHeaderStateAssertion parses the user-specified neutrino header state
// into a headerfs.FilterHeader.
func parseHeaderStateAssertion(state string) (*headerfs.FilterHeader, error) {
	if len(state) == 0 {
		return nil, nil
	}

	split := strings.Split(state, ":")
	if len(split) != 2 {
		return nil, fmt.Errorf("header state assertion %v in "+
			"unexpected format, expected format height:hash", state)
	}

	height, err := strconv.ParseUint(split[0], 10, 32)
	if err != nil {
		return nil, fmt.Errorf("invalid filter header height: %v", err)
	}

	hash, err := chainhash.NewHashFromStr(split[1])
	if err != nil {
		return nil, fmt.Errorf("invalid filter header hash: %v", err)
	}

	return &headerfs.FilterHeader{
		Height:     uint32(height),
		FilterHash: *hash,
	}, nil
}<|MERGE_RESOLUTION|>--- conflicted
+++ resolved
@@ -792,7 +792,6 @@
 	}
 	defer rpcServer.Stop()
 
-<<<<<<< HEAD
 	if readyChan != nil {
 		readyChan <- struct{}{}
 	}
@@ -803,55 +802,54 @@
 	// accept channels with spent funds.
 	if !(cfg.Bitcoin.RegTest || cfg.Bitcoin.SimNet ||
 		cfg.Litecoin.RegTest || cfg.Litecoin.SimNet) {
-=======
-	// If StartBeforeSynced is not set and we're not in regtest or simnet mode,
-	// we'll wait until we're fully synced to continue the start up of the
-	// remainder of the daemon. This ensures that we don't accept any possibly
-	// invalid state transitions, or accept channels with spent funds.
-	if !startBeforeSynced(cfg, cfg.registeredChains) {
->>>>>>> 30a0821a
-
-		_, bestHeight, err := activeChainControl.ChainIO.GetBestBlock()
-		if err != nil {
-			err := fmt.Errorf("unable to determine chain tip: %v",
-				err)
-			ltndLog.Error(err)
-			return err
-		}
-
-		ltndLog.Infof("Waiting for chain backend to finish sync, "+
-			"start_height=%v", bestHeight)
-
-		for {
-			if !signal.Alive() {
-				return nil
-			}
-
-			synced, _, err := activeChainControl.Wallet.IsSynced()
+		// If StartBeforeSynced is not set and we're not in regtest or simnet mode,
+		// we'll wait until we're fully synced to continue the start up of the
+		// remainder of the daemon. This ensures that we don't accept any possibly
+		// invalid state transitions, or accept channels with spent funds.
+		if !startBeforeSynced(cfg, cfg.registeredChains) {
+
+			_, bestHeight, err := activeChainControl.ChainIO.GetBestBlock()
 			if err != nil {
-				err := fmt.Errorf("unable to determine if "+
-					"wallet is synced: %v", err)
+				err := fmt.Errorf("unable to determine chain tip: %v",
+					err)
 				ltndLog.Error(err)
 				return err
 			}
 
-			if synced {
-				break
-			}
-
-			time.Sleep(time.Second * 1)
-		}
-
-		_, bestHeight, err = activeChainControl.ChainIO.GetBestBlock()
-		if err != nil {
-			err := fmt.Errorf("unable to determine chain tip: %v",
-				err)
-			ltndLog.Error(err)
-			return err
-		}
-
-		ltndLog.Infof("Chain backend is fully synced (end_height=%v)!",
-			bestHeight)
+			ltndLog.Infof("Waiting for chain backend to finish sync, "+
+				"start_height=%v", bestHeight)
+
+			for {
+				if !signal.Alive() {
+					return nil
+				}
+
+				synced, _, err := activeChainControl.Wallet.IsSynced()
+				if err != nil {
+					err := fmt.Errorf("unable to determine if "+
+						"wallet is synced: %v", err)
+					ltndLog.Error(err)
+					return err
+				}
+
+				if synced {
+					break
+				}
+
+				time.Sleep(time.Second * 1)
+			}
+
+			_, bestHeight, err = activeChainControl.ChainIO.GetBestBlock()
+			if err != nil {
+				err := fmt.Errorf("unable to determine chain tip: %v",
+					err)
+				ltndLog.Error(err)
+				return err
+			}
+
+			ltndLog.Infof("Chain backend is fully synced (end_height=%v)!",
+				bestHeight)
+		}
 	}
 
 	// With all the relevant chains initialized, we can finally start the
