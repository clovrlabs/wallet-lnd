// Copyright (c) 2013-2017 The btcsuite developers
// Copyright (c) 2015-2016 The Decred developers
// Copyright (C) 2015-2017 The Lightning Network Developers

package lnd

import (
	"context"
	"crypto/tls"
	"fmt"
	"io/ioutil"
	"net"
	"net/http"
	_ "net/http/pprof" // Blank import to set up profiling HTTP handlers.
	"os"
	"path/filepath"
	"runtime/pprof"
	"strconv"
	"strings"
	"sync"
	"time"

	"github.com/btcsuite/btcd/chaincfg/chainhash"
	"github.com/btcsuite/btcutil"
	"github.com/btcsuite/btcwallet/wallet"
	"github.com/btcsuite/btcwallet/walletdb"
	proxy "github.com/grpc-ecosystem/grpc-gateway/runtime"
	"github.com/lightninglabs/neutrino"
	"github.com/lightninglabs/neutrino/headerfs"
	"golang.org/x/crypto/acme/autocert"
	"google.golang.org/grpc"
	"google.golang.org/grpc/credentials"
	"gopkg.in/macaroon-bakery.v2/bakery"
	"gopkg.in/macaroon.v2"

	"github.com/lightningnetwork/lnd/autopilot"
	"github.com/lightningnetwork/lnd/build"
	"github.com/lightningnetwork/lnd/cert"
	"github.com/lightningnetwork/lnd/chainreg"
	"github.com/lightningnetwork/lnd/chanacceptor"
	"github.com/lightningnetwork/lnd/channeldb"
	"github.com/lightningnetwork/lnd/keychain"
	"github.com/lightningnetwork/lnd/lncfg"
	"github.com/lightningnetwork/lnd/lnrpc"
	"github.com/lightningnetwork/lnd/lnwallet"
	"github.com/lightningnetwork/lnd/lnwallet/btcwallet"
	"github.com/lightningnetwork/lnd/macaroons"
	"github.com/lightningnetwork/lnd/signal"
	"github.com/lightningnetwork/lnd/tor"
	"github.com/lightningnetwork/lnd/walletunlocker"
	"github.com/lightningnetwork/lnd/watchtower"
	"github.com/lightningnetwork/lnd/watchtower/wtdb"
)

// WalletUnlockerAuthOptions returns a list of DialOptions that can be used to
// authenticate with the wallet unlocker service.
//
// NOTE: This should only be called after the WalletUnlocker listener has
// signaled it is ready.
func WalletUnlockerAuthOptions(cfg *Config) ([]grpc.DialOption, error) {
	creds, err := credentials.NewClientTLSFromFile(cfg.TLSCertPath, "")
	if err != nil {
		return nil, fmt.Errorf("unable to read TLS cert: %v", err)
	}

	// Create a dial options array with the TLS credentials.
	opts := []grpc.DialOption{
		grpc.WithTransportCredentials(creds),
	}

	return opts, nil
}

// AdminAuthOptions returns a list of DialOptions that can be used to
// authenticate with the RPC server with admin capabilities.
//
// NOTE: This should only be called after the RPCListener has signaled it is
// ready.
func AdminAuthOptions(cfg *Config) ([]grpc.DialOption, error) {
	creds, err := credentials.NewClientTLSFromFile(cfg.TLSCertPath, "")
	if err != nil {
		return nil, fmt.Errorf("unable to read TLS cert: %v", err)
	}

	// Create a dial options array.
	opts := []grpc.DialOption{
		grpc.WithTransportCredentials(creds),
	}

	// Get the admin macaroon if macaroons are active.
	if !cfg.NoMacaroons {
		// Load the adming macaroon file.
		macBytes, err := ioutil.ReadFile(cfg.AdminMacPath)
		if err != nil {
			return nil, fmt.Errorf("unable to read macaroon "+
				"path (check the network setting!): %v", err)
		}

		mac := &macaroon.Macaroon{}
		if err = mac.UnmarshalBinary(macBytes); err != nil {
			return nil, fmt.Errorf("unable to decode macaroon: %v",
				err)
		}

		// Now we append the macaroon credentials to the dial options.
		cred := macaroons.NewMacaroonCredential(mac)
		opts = append(opts, grpc.WithPerRPCCredentials(cred))
	}

	return opts, nil
}

// GrpcRegistrar is an interface that must be satisfied by an external subserver
// that wants to be able to register its own gRPC server onto lnd's main
// grpc.Server instance.
type GrpcRegistrar interface {
	// RegisterGrpcSubserver is called for each net.Listener on which lnd
	// creates a grpc.Server instance. External subservers implementing this
	// method can then register their own gRPC server structs to the main
	// server instance.
	RegisterGrpcSubserver(*grpc.Server) error
}

// RestRegistrar is an interface that must be satisfied by an external subserver
// that wants to be able to register its own REST mux onto lnd's main
// proxy.ServeMux instance.
type RestRegistrar interface {
	// RegisterRestSubserver is called after lnd creates the main
	// proxy.ServeMux instance. External subservers implementing this method
	// can then register their own REST proxy stubs to the main server
	// instance.
	RegisterRestSubserver(context.Context, *proxy.ServeMux, string,
		[]grpc.DialOption) error
}

// RPCSubserverConfig is a struct that can be used to register an external
// subserver with the custom permissions that map to the gRPC server that is
// going to be registered with the GrpcRegistrar.
type RPCSubserverConfig struct {
	// Registrar is a callback that is invoked for each net.Listener on
	// which lnd creates a grpc.Server instance.
	Registrar GrpcRegistrar

	// Permissions is the permissions required for the external subserver.
	// It is a map between the full HTTP URI of each RPC and its required
	// macaroon permissions. If multiple action/entity tuples are specified
	// per URI, they are all required. See rpcserver.go for a list of valid
	// action and entity values.
	Permissions map[string][]bakery.Op

	// MacaroonValidator is a custom macaroon validator that should be used
	// instead of the default lnd validator. If specified, the custom
	// validator is used for all URIs specified in the above Permissions
	// map.
	MacaroonValidator macaroons.MacaroonValidator
}

// ListenerWithSignal is a net.Listener that has an additional Ready channel that
// will be closed when a server starts listening.
type ListenerWithSignal struct {
	net.Listener

	// Ready will be closed by the server listening on Listener.
	Ready chan struct{}

	// ExternalRPCSubserverCfg is optional and specifies the registration
	// callback and permissions to register external gRPC subservers.
	ExternalRPCSubserverCfg *RPCSubserverConfig

	// ExternalRestRegistrar is optional and specifies the registration
	// callback to register external REST subservers.
	ExternalRestRegistrar RestRegistrar
}

// ListenerCfg is a wrapper around custom listeners that can be passed to lnd
// when calling its main method.
type ListenerCfg struct {
	// WalletUnlocker can be set to the listener to use for the wallet
	// unlocker. If nil a regular network listener will be created.
	WalletUnlocker *ListenerWithSignal

	// RPCListener can be set to the listener to use for the RPC server. If
	// nil a regular network listener will be created.
	RPCListener *ListenerWithSignal
}

// rpcListeners is a function type used for closures that fetches a set of RPC
// listeners for the current configuration. If no custom listeners are present,
// this should return normal listeners from the RPC endpoints defined in the
// config. The second return value us a closure that will close the fetched
// listeners.
type rpcListeners func() ([]*ListenerWithSignal, func(), error)

/*
Dependencies is used when LND is running inside another process as library.
The caller then can use this interface to "inject" his own dependencies instead
of letting LND creates them. It is usefull for example in logging, chain service, or
any other dependency that is used outside LND and needs to be shared.
*/
type Dependencies interface {
	ReadyChan() chan interface{}
	ChainService() *neutrino.ChainService
	ChanDB() *channeldb.DB
}

// Main is the true entry point for lnd. It accepts a fully populated and
// validated main configuration struct and an optional listener config struct.
// This function starts all main system components then blocks until a signal
// is received on the shutdownChan at which point everything is shut down again.
func Main(cfg *Config, lisCfg ListenerCfg, shutdownChan <-chan struct{}, deps Dependencies) error {
	// Hook interceptor for os signals.
	signal.Intercept()

	var readyChan chan interface{}
	var chanDB *channeldb.DB

	if deps != nil {
		readyChan = deps.ReadyChan()
		chanDB = deps.ChanDB()
	}

	defer func() {
		ltndLog.Info("Shutdown complete\n")
		err := cfg.LogWriter.Close()
		if err != nil {
			ltndLog.Errorf("Could not close log rotator: %v", err)
		}
	}()

	// Show version at startup.
	ltndLog.Infof("Version: %s commit=%s, build=%s, logging=%s, debuglevel=%s",
		build.Version(), build.Commit, build.Deployment,
		build.LoggingType, cfg.DebugLevel)

	var network string
	switch {
	case cfg.Bitcoin.TestNet3 || cfg.Litecoin.TestNet3:
		network = "testnet"

	case cfg.Bitcoin.MainNet || cfg.Litecoin.MainNet:
		network = "mainnet"

	case cfg.Bitcoin.SimNet || cfg.Litecoin.SimNet:
		network = "simnet"

	case cfg.Bitcoin.RegTest || cfg.Litecoin.RegTest:
		network = "regtest"
	}

	ltndLog.Infof("Active chain: %v (network=%v)",
		strings.Title(cfg.registeredChains.PrimaryChain().String()),
		network,
	)

	// Enable http profiling server if requested.
	if cfg.Profile != "" {
		go func() {
			listenAddr := net.JoinHostPort("", cfg.Profile)
			profileRedirect := http.RedirectHandler("/debug/pprof",
				http.StatusSeeOther)
			http.Handle("/", profileRedirect)
			fmt.Println(http.ListenAndServe(listenAddr, nil))
		}()
	}

	// Write cpu profile if requested.
	if cfg.CPUProfile != "" {
		f, err := os.Create(cfg.CPUProfile)
		if err != nil {
			err := fmt.Errorf("unable to create CPU profile: %v",
				err)
			ltndLog.Error(err)
			return err
		}
		pprof.StartCPUProfile(f)
		defer f.Close()
		defer pprof.StopCPUProfile()
	}

	ctx := context.Background()
	ctx, cancel := context.WithCancel(ctx)
	defer cancel()

	var localChanDB, remoteChanDB *channeldb.DB
	localChanDB = chanDB

	if chanDB == nil {
		var cleanUp func()
		var err error
		localChanDB, remoteChanDB, cleanUp, err = initializeDatabases(ctx, cfg)
		switch {
		case err == channeldb.ErrDryRunMigrationOK:
			ltndLog.Infof("%v, exiting", err)
			return nil
		case err != nil:
			return fmt.Errorf("unable to open databases: %v", err)
		}

		defer cleanUp()
	}

	// Only process macaroons if --no-macaroons isn't set.
	serverOpts, restDialOpts, restListen, cleanUp, err := getTLSConfig(cfg)
	if err != nil {
		err := fmt.Errorf("unable to load TLS credentials: %v", err)
		ltndLog.Error(err)
		return err
	}

	defer cleanUp()

	// We use the first RPC listener as the destination for our REST proxy.
	// If the listener is set to listen on all interfaces, we replace it
	// with localhost, as we cannot dial it directly.
	restProxyDest := cfg.RPCListeners[0].String()
	switch {
	case strings.Contains(restProxyDest, "0.0.0.0"):
		restProxyDest = strings.Replace(
			restProxyDest, "0.0.0.0", "127.0.0.1", 1,
		)

	case strings.Contains(restProxyDest, "[::]"):
		restProxyDest = strings.Replace(
			restProxyDest, "[::]", "[::1]", 1,
		)
	}

	// Before starting the wallet, we'll create and start our Neutrino
	// light client instance, if enabled, in order to allow it to sync
	// while the rest of the daemon continues startup.
	mainChain := cfg.Bitcoin
	if cfg.registeredChains.PrimaryChain() == chainreg.LitecoinChain {
		mainChain = cfg.Litecoin
	}
	var neutrinoCS *neutrino.ChainService
	if mainChain.Node == "neutrino" {
		if deps != nil {
			neutrinoCS = deps.ChainService()
			if err := neutrinoCS.Start(); err != nil {
				return err
			}
		}
		if neutrinoCS == nil {
			neutrinoBackend, neutrinoCleanUp, err := initNeutrinoBackend(
				cfg,
				mainChain.ChainDir,
			)
			if err != nil {
				err := fmt.Errorf("Unable to initialize neutrino "+
					"backend: %v", err)
				ltndLog.Error(err)
				return err
			}
			defer neutrinoCleanUp()
			neutrinoCS = neutrinoBackend
		}
	}

	var (
		walletInitParams WalletUnlockParams
		shutdownUnlocker = func() {}
		privateWalletPw  = lnwallet.DefaultPrivatePassphrase
		publicWalletPw   = lnwallet.DefaultPublicPassphrase
	)

	// If the user didn't request a seed, then we'll manually assume a
	// wallet birthday of now, as otherwise the seed would've specified
	// this information.
	walletInitParams.Birthday = time.Now()

	// getListeners is a closure that creates listeners from the
	// RPCListeners defined in the config. It also returns a cleanup
	// closure and the server options to use for the GRPC server.
	getListeners := func() ([]*ListenerWithSignal, func(), error) {
		var grpcListeners []*ListenerWithSignal
		for _, grpcEndpoint := range cfg.RPCListeners {
			// Start a gRPC server listening for HTTP/2
			// connections.
			lis, err := lncfg.ListenOnAddress(grpcEndpoint)
			if err != nil {
				ltndLog.Errorf("unable to listen on %s",
					grpcEndpoint)
				return nil, nil, err
			}
			grpcListeners = append(
				grpcListeners, &ListenerWithSignal{
					Listener: lis,
					Ready:    make(chan struct{}),
				})
		}

		cleanup := func() {
			for _, lis := range grpcListeners {
				lis.Close()
			}
		}
		return grpcListeners, cleanup, nil
	}

	// walletUnlockerListeners is a closure we'll hand to the wallet
	// unlocker, that will be called when it needs listeners for its GPRC
	// server.
	walletUnlockerListeners := func() ([]*ListenerWithSignal, func(),
		error) {

		// If we have chosen to start with a dedicated listener for the
		// wallet unlocker, we return it directly.
		if lisCfg.WalletUnlocker != nil {
			return []*ListenerWithSignal{lisCfg.WalletUnlocker},
				func() {}, nil
		}

		// Otherwise we'll return the regular listeners.
		return getListeners()
	}

	// We wait until the user provides a password over RPC. In case lnd is
	// started with the --noseedbackup flag, we use the default password
	// for wallet encryption.
	if !cfg.NoSeedBackup {
		params, shutdown, err := waitForWalletPassword(
			cfg, cfg.RESTListeners, serverOpts, restDialOpts,
			restProxyDest, restListen, walletUnlockerListeners,
		)
		if err != nil {
			err := fmt.Errorf("unable to set up wallet password "+
				"listeners: %v", err)
			ltndLog.Error(err)
			return err
		}

		walletInitParams = *params
		shutdownUnlocker = shutdown
		privateWalletPw = walletInitParams.Password
		publicWalletPw = walletInitParams.Password
		defer func() {
			if err := walletInitParams.UnloadWallet(); err != nil {
				ltndLog.Errorf("Could not unload wallet: %v", err)
			}
		}()

		if walletInitParams.RecoveryWindow > 0 {
			ltndLog.Infof("Wallet recovery mode enabled with "+
				"address lookahead of %d addresses",
				walletInitParams.RecoveryWindow)
		}
	}

	var macaroonService *macaroons.Service
	if !cfg.NoMacaroons {
		// Create the macaroon authentication/authorization service.
		macaroonService, err = macaroons.NewService(
			cfg.networkDir, "lnd", walletInitParams.StatelessInit,
			cfg.DB.Bolt.DBTimeout, macaroons.IPLockChecker,
		)
		if err != nil {
			err := fmt.Errorf("unable to set up macaroon "+
				"authentication: %v", err)
			ltndLog.Error(err)
			return err
		}
		defer macaroonService.Close()

		// Try to unlock the macaroon store with the private password.
		// Ignore ErrAlreadyUnlocked since it could be unlocked by the
		// wallet unlocker.
		err = macaroonService.CreateUnlock(&privateWalletPw)
		if err != nil && err != macaroons.ErrAlreadyUnlocked {
			err := fmt.Errorf("unable to unlock macaroons: %v", err)
			ltndLog.Error(err)
			return err
		}

		// In case we actually needed to unlock the wallet, we now need
		// to create an instance of the admin macaroon and send it to
		// the unlocker so it can forward it to the user. In no seed
		// backup mode, there's nobody listening on the channel and we'd
		// block here forever.
		if !cfg.NoSeedBackup {
			adminMacBytes, err := bakeMacaroon(
				ctx, macaroonService, adminPermissions(),
			)
			if err != nil {
				return err
			}

			// The channel is buffered by one element so writing
			// should not block here.
			walletInitParams.MacResponseChan <- adminMacBytes
		}

		// If the user requested a stateless initialization, no macaroon
		// files should be created.
		if !walletInitParams.StatelessInit &&
			!fileExists(cfg.AdminMacPath) &&
			!fileExists(cfg.ReadMacPath) &&
			!fileExists(cfg.InvoiceMacPath) {

			// Create macaroon files for lncli to use if they don't
			// exist.
			err = genMacaroons(
				ctx, macaroonService, cfg.AdminMacPath,
				cfg.ReadMacPath, cfg.InvoiceMacPath,
			)
			if err != nil {
				err := fmt.Errorf("unable to create macaroons "+
					"%v", err)
				ltndLog.Error(err)
				return err
			}
		}

		// As a security service to the user, if they requested
		// stateless initialization and there are macaroon files on disk
		// we log a warning.
		if walletInitParams.StatelessInit {
			msg := "Found %s macaroon on disk (%s) even though " +
				"--stateless_init was requested. Unencrypted " +
				"state is accessible by the host system. You " +
				"should change the password and use " +
				"--new_mac_root_key with --stateless_init to " +
				"clean up and invalidate old macaroons."

			if fileExists(cfg.AdminMacPath) {
				ltndLog.Warnf(msg, "admin", cfg.AdminMacPath)
			}
			if fileExists(cfg.ReadMacPath) {
				ltndLog.Warnf(msg, "readonly", cfg.ReadMacPath)
			}
			if fileExists(cfg.InvoiceMacPath) {
				ltndLog.Warnf(msg, "invoice", cfg.InvoiceMacPath)
			}
		}
	}

	// Now we're definitely done with the unlocker, shut it down so we can
	// start the main RPC service later.
	shutdownUnlocker()

	// With the information parsed from the configuration, create valid
	// instances of the pertinent interfaces required to operate the
	// Lightning Network Daemon.
	//
	// When we create the chain control, we need storage for the height
	// hints and also the wallet itself, for these two we want them to be
	// replicated, so we'll pass in the remote channel DB instance.
	chainControlCfg := &chainreg.Config{
		Bitcoin:                     cfg.Bitcoin,
		Litecoin:                    cfg.Litecoin,
		PrimaryChain:                cfg.registeredChains.PrimaryChain,
		HeightHintCacheQueryDisable: cfg.HeightHintCacheQueryDisable,
		NeutrinoMode:                cfg.NeutrinoMode,
		BitcoindMode:                cfg.BitcoindMode,
		LitecoindMode:               cfg.LitecoindMode,
		BtcdMode:                    cfg.BtcdMode,
		LtcdMode:                    cfg.LtcdMode,
		LocalChanDB:                 localChanDB,
		RemoteChanDB:                remoteChanDB,
		PrivateWalletPw:             privateWalletPw,
		PublicWalletPw:              publicWalletPw,
		Birthday:                    walletInitParams.Birthday,
		RecoveryWindow:              walletInitParams.RecoveryWindow,
		Wallet:                      walletInitParams.Wallet,
		DBTimeOut:                   cfg.DB.Bolt.DBTimeout,
		NeutrinoCS:                  neutrinoCS,
		ActiveNetParams:             cfg.ActiveNetParams,
		FeeURL:                      cfg.FeeURL,
	}

	activeChainControl, cleanup, err := chainreg.NewChainControl(chainControlCfg)
	if cleanup != nil {
		defer cleanup()
	}
	if err != nil {
		err := fmt.Errorf("unable to create chain control: %v", err)
		ltndLog.Error(err)
		return err
	}

	// Finally before we start the server, we'll register the "holy
	// trinity" of interface for our current "home chain" with the active
	// chainRegistry interface.
	primaryChain := cfg.registeredChains.PrimaryChain()
	cfg.registeredChains.RegisterChain(primaryChain, activeChainControl)

	// TODO(roasbeef): add rotation
	idKeyDesc, err := activeChainControl.KeyRing.DeriveKey(
		keychain.KeyLocator{
			Family: keychain.KeyFamilyNodeKey,
			Index:  0,
		},
	)
	if err != nil {
		err := fmt.Errorf("error deriving node key: %v", err)
		ltndLog.Error(err)
		return err
	}

	if cfg.Tor.Active {
		srvrLog.Infof("Proxying all network traffic via Tor "+
			"(stream_isolation=%v)! NOTE: Ensure the backend node "+
			"is proxying over Tor as well", cfg.Tor.StreamIsolation)
	}

	// If the watchtower client should be active, open the client database.
	// This is done here so that Close always executes when lndMain returns.
	var towerClientDB *wtdb.ClientDB
	if cfg.WtClient.Active {
		var err error
		towerClientDB, err = wtdb.OpenClientDB(
			cfg.localDatabaseDir(), cfg.DB.Bolt.DBTimeout,
		)
		if err != nil {
			err := fmt.Errorf("unable to open watchtower client "+
				"database: %v", err)
			ltndLog.Error(err)
			return err
		}
		defer towerClientDB.Close()
	}

	// If tor is active and either v2 or v3 onion services have been specified,
	// make a tor controller and pass it into both the watchtower server and
	// the regular lnd server.
	var torController *tor.Controller
	if cfg.Tor.Active && (cfg.Tor.V2 || cfg.Tor.V3) {
		torController = tor.NewController(
			cfg.Tor.Control, cfg.Tor.TargetIPAddress, cfg.Tor.Password,
		)

		// Start the tor controller before giving it to any other subsystems.
		if err := torController.Start(); err != nil {
			err := fmt.Errorf("unable to initialize tor controller: %v", err)
			ltndLog.Error(err)
			return err
		}
		defer func() {
			if err := torController.Stop(); err != nil {
				ltndLog.Errorf("error stopping tor controller: %v", err)
			}
		}()
	}

	var tower *watchtower.Standalone
	if cfg.Watchtower.Active {
		// Segment the watchtower directory by chain and network.
		towerDBDir := filepath.Join(
			cfg.Watchtower.TowerDir,
			cfg.registeredChains.PrimaryChain().String(),
			lncfg.NormalizeNetwork(cfg.ActiveNetParams.Name),
		)

		towerDB, err := wtdb.OpenTowerDB(
			towerDBDir, cfg.DB.Bolt.DBTimeout,
		)
		if err != nil {
			err := fmt.Errorf("unable to open watchtower "+
				"database: %v", err)
			ltndLog.Error(err)
			return err
		}
		defer towerDB.Close()

		towerKeyDesc, err := activeChainControl.KeyRing.DeriveKey(
			keychain.KeyLocator{
				Family: keychain.KeyFamilyTowerID,
				Index:  0,
			},
		)
		if err != nil {
			err := fmt.Errorf("error deriving tower key: %v", err)
			ltndLog.Error(err)
			return err
		}

		wtCfg := &watchtower.Config{
			BlockFetcher:   activeChainControl.ChainIO,
			DB:             towerDB,
			EpochRegistrar: activeChainControl.ChainNotifier,
			Net:            cfg.net,
			NewAddress: func() (btcutil.Address, error) {
				return activeChainControl.Wallet.NewAddress(
					lnwallet.WitnessPubKey, false,
				)
			},
			NodeKeyECDH: keychain.NewPubKeyECDH(
				towerKeyDesc, activeChainControl.KeyRing,
			),
			PublishTx: activeChainControl.Wallet.PublishTransaction,
			ChainHash: *cfg.ActiveNetParams.GenesisHash,
		}

		// If there is a tor controller (user wants auto hidden services), then
		// store a pointer in the watchtower config.
		if torController != nil {
			wtCfg.TorController = torController
			wtCfg.WatchtowerKeyPath = cfg.Tor.WatchtowerKeyPath

			switch {
			case cfg.Tor.V2:
				wtCfg.Type = tor.V2
			case cfg.Tor.V3:
				wtCfg.Type = tor.V3
			}
		}

		wtConfig, err := cfg.Watchtower.Apply(wtCfg, lncfg.NormalizeAddresses)
		if err != nil {
			err := fmt.Errorf("unable to configure watchtower: %v",
				err)
			ltndLog.Error(err)
			return err
		}

		tower, err = watchtower.New(wtConfig)
		if err != nil {
			err := fmt.Errorf("unable to create watchtower: %v", err)
			ltndLog.Error(err)
			return err
		}
	}

	// Initialize the ChainedAcceptor.
	chainedAcceptor := chanacceptor.NewChainedAcceptor()

	// Set up the core server which will listen for incoming peer
	// connections.
	server, err := newServer(
		cfg, cfg.Listeners, localChanDB, remoteChanDB, towerClientDB,
		activeChainControl, &idKeyDesc, walletInitParams.ChansToRestore,
		chainedAcceptor, torController,
	)
	if err != nil {
		err := fmt.Errorf("unable to create server: %v", err)
		ltndLog.Error(err)
		return err
	}

	// Set up an autopilot manager from the current config. This will be
	// used to manage the underlying autopilot agent, starting and stopping
	// it at will.
	atplCfg, err := initAutoPilot(server, cfg.Autopilot, mainChain, cfg.ActiveNetParams)
	if err != nil {
		err := fmt.Errorf("unable to initialize autopilot: %v", err)
		ltndLog.Error(err)
		return err
	}

	atplManager, err := autopilot.NewManager(atplCfg)
	if err != nil {
		err := fmt.Errorf("unable to create autopilot manager: %v", err)
		ltndLog.Error(err)
		return err
	}
	if err := atplManager.Start(); err != nil {
		err := fmt.Errorf("unable to start autopilot manager: %v", err)
		ltndLog.Error(err)
		return err
	}
	defer atplManager.Stop()

	// rpcListeners is a closure we'll hand to the rpc server, that will be
	// called when it needs listeners for its GPRC server.
	rpcListeners := func() ([]*ListenerWithSignal, func(), error) {
		// If we have chosen to start with a dedicated listener for the
		// rpc server, we return it directly.
		if lisCfg.RPCListener != nil {
			return []*ListenerWithSignal{lisCfg.RPCListener},
				func() {}, nil
		}

		// Otherwise we'll return the regular listeners.
		return getListeners()
	}

	// Initialize, and register our implementation of the gRPC interface
	// exported by the rpcServer.
	rpcServer, err := newRPCServer(
		cfg, server, macaroonService, cfg.SubRPCServers, serverOpts,
		restDialOpts, restProxyDest, atplManager, server.invoices,
		tower, restListen, rpcListeners, chainedAcceptor,
	)
	if err != nil {
		err := fmt.Errorf("unable to create RPC server: %v", err)
		ltndLog.Error(err)
		return err
	}
	if err := rpcServer.Start(); err != nil {
		err := fmt.Errorf("unable to start RPC server: %v", err)
		ltndLog.Error(err)
		return err
	}
	defer rpcServer.Stop()

	if readyChan != nil {
		readyChan <- struct{}{}
	}

	// If we're not in regtest or simnet mode, We'll wait until we're fully
	// synced to continue the start up of the remainder of the daemon. This
	// ensures that we don't accept any possibly invalid state transitions, or
	// accept channels with spent funds.
	if !(cfg.Bitcoin.RegTest || cfg.Bitcoin.SimNet ||
		cfg.Litecoin.RegTest || cfg.Litecoin.SimNet) {
		// If StartBeforeSynced is not set and we're not in regtest or simnet mode,
		// we'll wait until we're fully synced to continue the start up of the
		// remainder of the daemon. This ensures that we don't accept any possibly
		// invalid state transitions, or accept channels with spent funds.
		if !startBeforeSynced(cfg, cfg.registeredChains) {

			_, bestHeight, err := activeChainControl.ChainIO.GetBestBlock()
			if err != nil {
				err := fmt.Errorf("unable to determine chain tip: %v",
					err)
				ltndLog.Error(err)
				return err
			}

			ltndLog.Infof("Waiting for chain backend to finish sync, "+
				"start_height=%v", bestHeight)

			for {
				if !signal.Alive() {
					return nil
				}

				synced, _, err := activeChainControl.Wallet.IsSynced()
				if err != nil {
					err := fmt.Errorf("unable to determine if "+
						"wallet is synced: %v", err)
					ltndLog.Error(err)
					return err
				}

				if synced {
					break
				}

				time.Sleep(time.Second * 1)
			}

<<<<<<< HEAD
			_, bestHeight, err = activeChainControl.ChainIO.GetBestBlock()
=======
			synced, lastHeaderTimestamp, err := activeChainControl.Wallet.IsSynced()
>>>>>>> 59acef3b
			if err != nil {
				err := fmt.Errorf("unable to determine chain tip: %v",
					err)
				ltndLog.Error(err)
				return err
			}

<<<<<<< HEAD
			ltndLog.Infof("Chain backend is fully synced (end_height=%v)!",
				bestHeight)
=======
			// Check if we are instructed to wait only for headers to be synced
			// with chain and skip waiting for the initial rescan.
			if cfg.InitialHeadersSyncDelta > 0 {
				// We stop waiting if we are synched no less than than the
				// required minimum.
				minRequiredSyncTime := time.Now().Add(-cfg.InitialHeadersSyncDelta)
				if time.Unix(lastHeaderTimestamp, 0).After(minRequiredSyncTime) {
					break
				}
			}

			if synced {
				break
			}

			time.Sleep(time.Second * 1)
>>>>>>> 59acef3b
		}
	}

	// With all the relevant chains initialized, we can finally start the
	// server itself.
	if err := server.Start(); err != nil {
		err := fmt.Errorf("unable to start server: %v", err)
		ltndLog.Error(err)
		return err
	}
	defer server.Stop()

	// Now that the server has started, if the autopilot mode is currently
	// active, then we'll start the autopilot agent immediately. It will be
	// stopped together with the autopilot service.
	if cfg.Autopilot.Active {
		if err := atplManager.StartAgent(); err != nil {
			err := fmt.Errorf("unable to start autopilot agent: %v",
				err)
			ltndLog.Error(err)
			return err
		}
	}

	if cfg.Watchtower.Active {
		if err := tower.Start(); err != nil {
			err := fmt.Errorf("unable to start watchtower: %v", err)
			ltndLog.Error(err)
			return err
		}
		defer tower.Stop()
	}

	// Wait for shutdown signal from either a graceful server stop or from
	// the interrupt handler.
	<-shutdownChan
	return nil
}

func startBeforeSynced(cfg *Config, registeredChains *chainreg.ChainRegistry) bool {
	switch registeredChains.PrimaryChain() {
	case chainreg.BitcoinChain:
		return cfg.Bitcoin.StartBeforeSynced || cfg.Bitcoin.RegTest || cfg.Bitcoin.SimNet
	case chainreg.LitecoinChain:
		return cfg.Litecoin.StartBeforeSynced || cfg.Litecoin.RegTest || cfg.Litecoin.SimNet
	}
	return false
}

// getTLSConfig returns a TLS configuration for the gRPC server and credentials
// and a proxy destination for the REST reverse proxy.
func getTLSConfig(cfg *Config) ([]grpc.ServerOption, []grpc.DialOption,
	func(net.Addr) (net.Listener, error), func(), error) {

	// Ensure we create TLS key and certificate if they don't exist.
	if !fileExists(cfg.TLSCertPath) && !fileExists(cfg.TLSKeyPath) {
		rpcsLog.Infof("Generating TLS certificates...")
		err := cert.GenCertPair(
			"lnd autogenerated cert", cfg.TLSCertPath,
			cfg.TLSKeyPath, cfg.TLSExtraIPs, cfg.TLSExtraDomains,
			cfg.TLSDisableAutofill, cert.DefaultAutogenValidity,
		)
		if err != nil {
			return nil, nil, nil, nil, err
		}
		rpcsLog.Infof("Done generating TLS certificates")
	}

	certData, parsedCert, err := cert.LoadCert(
		cfg.TLSCertPath, cfg.TLSKeyPath,
	)
	if err != nil {
		return nil, nil, nil, nil, err
	}

	// We check whether the certifcate we have on disk match the IPs and
	// domains specified by the config. If the extra IPs or domains have
	// changed from when the certificate was created, we will refresh the
	// certificate if auto refresh is active.
	refresh := false
	if cfg.TLSAutoRefresh {
		refresh, err = cert.IsOutdated(
			parsedCert, cfg.TLSExtraIPs,
			cfg.TLSExtraDomains, cfg.TLSDisableAutofill,
		)
		if err != nil {
			return nil, nil, nil, nil, err
		}
	}

	// If the certificate expired or it was outdated, delete it and the TLS
	// key and generate a new pair.
	if time.Now().After(parsedCert.NotAfter) || refresh {
		ltndLog.Info("TLS certificate is expired or outdated, " +
			"generating a new one")

		err := os.Remove(cfg.TLSCertPath)
		if err != nil {
			return nil, nil, nil, nil, err
		}

		err = os.Remove(cfg.TLSKeyPath)
		if err != nil {
			return nil, nil, nil, nil, err
		}

		rpcsLog.Infof("Renewing TLS certificates...")
		err = cert.GenCertPair(
			"lnd autogenerated cert", cfg.TLSCertPath,
			cfg.TLSKeyPath, cfg.TLSExtraIPs, cfg.TLSExtraDomains,
			cfg.TLSDisableAutofill, cert.DefaultAutogenValidity,
		)
		if err != nil {
			return nil, nil, nil, nil, err
		}
		rpcsLog.Infof("Done renewing TLS certificates")

		// Reload the certificate data.
		certData, _, err = cert.LoadCert(
			cfg.TLSCertPath, cfg.TLSKeyPath,
		)
		if err != nil {
			return nil, nil, nil, nil, err
		}
	}

	tlsCfg := cert.TLSConfFromCert(certData)

	restCreds, err := credentials.NewClientTLSFromFile(cfg.TLSCertPath, "")
	if err != nil {
		return nil, nil, nil, nil, err
	}

	// If Let's Encrypt is enabled, instantiate autocert to request/renew
	// the certificates.
	cleanUp := func() {}
	if cfg.LetsEncryptDomain != "" {
		ltndLog.Infof("Using Let's Encrypt certificate for domain %v",
			cfg.LetsEncryptDomain)

		manager := autocert.Manager{
			Cache:      autocert.DirCache(cfg.LetsEncryptDir),
			Prompt:     autocert.AcceptTOS,
			HostPolicy: autocert.HostWhitelist(cfg.LetsEncryptDomain),
		}

		srv := &http.Server{
			Addr:    cfg.LetsEncryptListen,
			Handler: manager.HTTPHandler(nil),
		}
		shutdownCompleted := make(chan struct{})
		cleanUp = func() {
			err := srv.Shutdown(context.Background())
			if err != nil {
				ltndLog.Errorf("Autocert listener shutdown "+
					" error: %v", err)

				return
			}
			<-shutdownCompleted
			ltndLog.Infof("Autocert challenge listener stopped")
		}

		go func() {
			ltndLog.Infof("Autocert challenge listener started "+
				"at %v", cfg.LetsEncryptListen)

			err := srv.ListenAndServe()
			if err != http.ErrServerClosed {
				ltndLog.Errorf("autocert http: %v", err)
			}
			close(shutdownCompleted)
		}()

		getCertificate := func(h *tls.ClientHelloInfo) (
			*tls.Certificate, error) {

			lecert, err := manager.GetCertificate(h)
			if err != nil {
				ltndLog.Errorf("GetCertificate: %v", err)
				return &certData, nil
			}

			return lecert, err
		}

		// The self-signed tls.cert remains available as fallback.
		tlsCfg.GetCertificate = getCertificate
	}

	serverCreds := credentials.NewTLS(tlsCfg)
	serverOpts := []grpc.ServerOption{grpc.Creds(serverCreds)}

	// For our REST dial options, we'll still use TLS, but also increase
	// the max message size that we'll decode to allow clients to hit
	// endpoints which return more data such as the DescribeGraph call.
	// We set this to 200MiB atm. Should be the same value as maxMsgRecvSize
	// in cmd/lncli/main.go.
	restDialOpts := []grpc.DialOption{
		grpc.WithTransportCredentials(restCreds),
		grpc.WithDefaultCallOptions(
			grpc.MaxCallRecvMsgSize(1 * 1024 * 1024 * 200),
		),
	}

	// Return a function closure that can be used to listen on a given
	// address with the current TLS config.
	restListen := func(addr net.Addr) (net.Listener, error) {
		// For restListen we will call ListenOnAddress if TLS is
		// disabled.
		if cfg.DisableRestTLS {
			return lncfg.ListenOnAddress(addr)
		}

		return lncfg.TLSListenOnAddress(addr, tlsCfg)
	}

	return serverOpts, restDialOpts, restListen, cleanUp, nil
}

// fileExists reports whether the named file or directory exists.
// This function is taken from https://github.com/btcsuite/btcd
func fileExists(name string) bool {
	if _, err := os.Stat(name); err != nil {
		if os.IsNotExist(err) {
			return false
		}
	}
	return true
}

// bakeMacaroon creates a new macaroon with newest version and the given
// permissions then returns it binary serialized.
func bakeMacaroon(ctx context.Context, svc *macaroons.Service,
	permissions []bakery.Op) ([]byte, error) {

	mac, err := svc.NewMacaroon(
		ctx, macaroons.DefaultRootKeyID, permissions...,
	)
	if err != nil {
		return nil, err
	}

	return mac.M().MarshalBinary()
}

// genMacaroons generates three macaroon files; one admin-level, one for
// invoice access and one read-only. These can also be used to generate more
// granular macaroons.
func genMacaroons(ctx context.Context, svc *macaroons.Service,
	admFile, roFile, invoiceFile string) error {

	// First, we'll generate a macaroon that only allows the caller to
	// access invoice related calls. This is useful for merchants and other
	// services to allow an isolated instance that can only query and
	// modify invoices.
	invoiceMacBytes, err := bakeMacaroon(ctx, svc, invoicePermissions)
	if err != nil {
		return err
	}
	err = ioutil.WriteFile(invoiceFile, invoiceMacBytes, 0644)
	if err != nil {
		_ = os.Remove(invoiceFile)
		return err
	}

	// Generate the read-only macaroon and write it to a file.
	roBytes, err := bakeMacaroon(ctx, svc, readPermissions)
	if err != nil {
		return err
	}
	if err = ioutil.WriteFile(roFile, roBytes, 0644); err != nil {
		_ = os.Remove(roFile)
		return err
	}

	// Generate the admin macaroon and write it to a file.
	admBytes, err := bakeMacaroon(ctx, svc, adminPermissions())
	if err != nil {
		return err
	}
	if err = ioutil.WriteFile(admFile, admBytes, 0600); err != nil {
		_ = os.Remove(admFile)
		return err
	}

	return nil
}

// adminPermissions returns a list of all permissions in a safe way that doesn't
// modify any of the source lists.
func adminPermissions() []bakery.Op {
	admin := make([]bakery.Op, len(readPermissions)+len(writePermissions))
	copy(admin[:len(readPermissions)], readPermissions)
	copy(admin[len(readPermissions):], writePermissions)
	return admin
}

// WalletUnlockParams holds the variables used to parameterize the unlocking of
// lnd's wallet after it has already been created.
type WalletUnlockParams struct {
	// Password is the public and private wallet passphrase.
	Password []byte

	// Birthday specifies the approximate time that this wallet was created.
	// This is used to bound any rescans on startup.
	Birthday time.Time

	// RecoveryWindow specifies the address lookahead when entering recovery
	// mode. A recovery will be attempted if this value is non-zero.
	RecoveryWindow uint32

	// Wallet is the loaded and unlocked Wallet. This is returned
	// from the unlocker service to avoid it being unlocked twice (once in
	// the unlocker service to check if the password is correct and again
	// later when lnd actually uses it). Because unlocking involves scrypt
	// which is resource intensive, we want to avoid doing it twice.
	Wallet *wallet.Wallet

	// ChansToRestore a set of static channel backups that should be
	// restored before the main server instance starts up.
	ChansToRestore walletunlocker.ChannelsToRecover

	// UnloadWallet is a function for unloading the wallet, which should
	// be called on shutdown.
	UnloadWallet func() error

	// StatelessInit signals that the user requested the daemon to be
	// initialized stateless, which means no unencrypted macaroons should be
	// written to disk.
	StatelessInit bool

	// MacResponseChan is the channel for sending back the admin macaroon to
	// the WalletUnlocker service.
	MacResponseChan chan []byte
}

// waitForWalletPassword will spin up gRPC and REST endpoints for the
// WalletUnlocker server, and block until a password is provided by
// the user to this RPC server.
func waitForWalletPassword(cfg *Config, restEndpoints []net.Addr,
	serverOpts []grpc.ServerOption, restDialOpts []grpc.DialOption,
	restProxyDest string, restListen func(net.Addr) (net.Listener, error),
	getListeners rpcListeners) (*WalletUnlockParams, func(), error) {

	chainConfig := cfg.Bitcoin
	if cfg.registeredChains.PrimaryChain() == chainreg.LitecoinChain {
		chainConfig = cfg.Litecoin
	}

	// The macaroonFiles are passed to the wallet unlocker so they can be
	// deleted and recreated in case the root macaroon key is also changed
	// during the change password operation.
	macaroonFiles := []string{
		cfg.AdminMacPath, cfg.ReadMacPath, cfg.InvoiceMacPath,
	}
	pwService := walletunlocker.New(
		chainConfig.ChainDir, cfg.ActiveNetParams.Params,
		!cfg.SyncFreelist, macaroonFiles, cfg.DB.Bolt.DBTimeout,
		cfg.ResetWalletTransactions,
	)

	// Set up a new PasswordService, which will listen for passwords
	// provided over RPC.
	grpcServer := grpc.NewServer(serverOpts...)
	lnrpc.RegisterWalletUnlockerServer(grpcServer, pwService)

	var shutdownFuncs []func()
	shutdown := func() {
		// Make sure nothing blocks on reading on the macaroon channel,
		// otherwise the GracefulStop below will never return.
		close(pwService.MacResponseChan)

		for _, shutdownFn := range shutdownFuncs {
			shutdownFn()
		}
	}
	shutdownFuncs = append(shutdownFuncs, grpcServer.GracefulStop)

	// Start a gRPC server listening for HTTP/2 connections, solely used
	// for getting the encryption password from the client.
	listeners, cleanup, err := getListeners()
	if err != nil {
		return nil, shutdown, err
	}
	shutdownFuncs = append(shutdownFuncs, cleanup)

	// Use a WaitGroup so we can be sure the instructions on how to input the
	// password is the last thing to be printed to the console.
	var wg sync.WaitGroup

	for _, lis := range listeners {
		wg.Add(1)
		go func(lis *ListenerWithSignal) {
			rpcsLog.Infof("Password RPC server listening on %s",
				lis.Addr())

			// Close the ready chan to indicate we are listening.
			close(lis.Ready)

			wg.Done()
			_ = grpcServer.Serve(lis)
		}(lis)
	}

	// Start a REST proxy for our gRPC server above.
	ctx := context.Background()
	ctx, cancel := context.WithCancel(ctx)
	shutdownFuncs = append(shutdownFuncs, cancel)

	mux := proxy.NewServeMux()

	err = lnrpc.RegisterWalletUnlockerHandlerFromEndpoint(
		ctx, mux, restProxyDest, restDialOpts,
	)
	if err != nil {
		return nil, shutdown, err
	}

	srv := &http.Server{Handler: allowCORS(mux, cfg.RestCORS)}

	for _, restEndpoint := range restEndpoints {
		lis, err := restListen(restEndpoint)
		if err != nil {
			ltndLog.Errorf("Password gRPC proxy unable to listen "+
				"on %s", restEndpoint)
			return nil, shutdown, err
		}
		shutdownFuncs = append(shutdownFuncs, func() {
			err := lis.Close()
			if err != nil {
				rpcsLog.Errorf("Error closing listener: %v",
					err)
			}
		})

		wg.Add(1)
		go func() {
			rpcsLog.Infof("Password gRPC proxy started at %s",
				lis.Addr())
			wg.Done()
			_ = srv.Serve(lis)
		}()
	}

	// Wait for gRPC and REST servers to be up running.
	wg.Wait()

	// Wait for user to provide the password.
	ltndLog.Infof("Waiting for wallet encryption password. Use `lncli " +
		"create` to create a wallet, `lncli unlock` to unlock an " +
		"existing wallet, or `lncli changepassword` to change the " +
		"password of an existing wallet and unlock it.")

	// We currently don't distinguish between getting a password to be used
	// for creation or unlocking, as a new wallet db will be created if
	// none exists when creating the chain control.
	select {

	// The wallet is being created for the first time, we'll check to see
	// if the user provided any entropy for seed creation. If so, then
	// we'll create the wallet early to load the seed.
	case initMsg := <-pwService.InitMsgs:
		password := initMsg.Passphrase
		cipherSeed := initMsg.WalletSeed
		recoveryWindow := initMsg.RecoveryWindow

		// Before we proceed, we'll check the internal version of the
		// seed. If it's greater than the current key derivation
		// version, then we'll return an error as we don't understand
		// this.
		if cipherSeed.InternalVersion != keychain.KeyDerivationVersion {
			return nil, shutdown, fmt.Errorf("invalid internal "+
				"seed version %v, current version is %v",
				cipherSeed.InternalVersion,
				keychain.KeyDerivationVersion)
		}

		netDir := btcwallet.NetworkDir(
			chainConfig.ChainDir, cfg.ActiveNetParams.Params,
		)
		loader := wallet.NewLoader(
			cfg.ActiveNetParams.Params, netDir, !cfg.SyncFreelist,
			cfg.DB.Bolt.DBTimeout, recoveryWindow,
		)

		// With the seed, we can now use the wallet loader to create
		// the wallet, then pass it back to avoid unlocking it again.
		birthday := cipherSeed.BirthdayTime()
		newWallet, err := loader.CreateNewWallet(
			password, password, cipherSeed.Entropy[:], birthday,
		)
		if err != nil {
			// Don't leave the file open in case the new wallet
			// could not be created for whatever reason.
			if err := loader.UnloadWallet(); err != nil {
				ltndLog.Errorf("Could not unload new "+
					"wallet: %v", err)
			}
			return nil, shutdown, err
		}

		// For new wallets, the ResetWalletTransactions flag is a no-op.
		if cfg.ResetWalletTransactions {
			ltndLog.Warnf("Ignoring reset-wallet-transactions " +
				"flag for new wallet as it has no effect")
		}

		return &WalletUnlockParams{
			Password:        password,
			Birthday:        birthday,
			RecoveryWindow:  recoveryWindow,
			Wallet:          newWallet,
			ChansToRestore:  initMsg.ChanBackups,
			UnloadWallet:    loader.UnloadWallet,
			StatelessInit:   initMsg.StatelessInit,
			MacResponseChan: pwService.MacResponseChan,
		}, shutdown, nil

	// The wallet has already been created in the past, and is simply being
	// unlocked. So we'll just return these passphrases.
	case unlockMsg := <-pwService.UnlockMsgs:
		// Resetting the transactions is something the user likely only
		// wants to do once so we add a prominent warning to the log to
		// remind the user to turn off the setting again after
		// successful completion.
		if cfg.ResetWalletTransactions {
			ltndLog.Warnf("Dropped all transaction history from " +
				"on-chain wallet. Remember to disable " +
				"reset-wallet-transactions flag for next " +
				"start of lnd")
		}

		return &WalletUnlockParams{
			Password:        unlockMsg.Passphrase,
			RecoveryWindow:  unlockMsg.RecoveryWindow,
			Wallet:          unlockMsg.Wallet,
			ChansToRestore:  unlockMsg.ChanBackups,
			UnloadWallet:    unlockMsg.UnloadWallet,
			StatelessInit:   unlockMsg.StatelessInit,
			MacResponseChan: pwService.MacResponseChan,
		}, shutdown, nil

	case <-signal.ShutdownChannel():
		return nil, shutdown, fmt.Errorf("shutting down")
	}
}

// initializeDatabases extracts the current databases that we'll use for normal
// operation in the daemon. Two databases are returned: one remote and one
// local. However, only if the replicated database is active will the remote
// database point to a unique database. Otherwise, the local and remote DB will
// both point to the same local database. A function closure that closes all
// opened databases is also returned.
func initializeDatabases(ctx context.Context,
	cfg *Config) (*channeldb.DB, *channeldb.DB, func(), error) {

	ltndLog.Infof("Opening the main database, this might take a few " +
		"minutes...")

	if cfg.DB.Backend == lncfg.BoltBackend {
		ltndLog.Infof("Opening bbolt database, sync_freelist=%v, "+
			"auto_compact=%v", cfg.DB.Bolt.SyncFreelist,
			cfg.DB.Bolt.AutoCompact)
	}

	startOpenTime := time.Now()

	databaseBackends, err := cfg.DB.GetBackends(
		ctx, cfg.localDatabaseDir(), cfg.networkName(),
	)
	if err != nil {
		return nil, nil, nil, fmt.Errorf("unable to obtain database "+
			"backends: %v", err)
	}

	// If the remoteDB is nil, then we'll just open a local DB as normal,
	// having the remote and local pointer be the exact same instance.
	var (
		localChanDB, remoteChanDB *channeldb.DB
		closeFuncs                []func()
	)
	if databaseBackends.RemoteDB == nil {
		// Open the channeldb, which is dedicated to storing channel,
		// and network related metadata.
		localChanDB, err = channeldb.CreateWithBackend(
			databaseBackends.LocalDB,
			channeldb.OptionSetRejectCacheSize(cfg.Caches.RejectCacheSize),
			channeldb.OptionSetChannelCacheSize(cfg.Caches.ChannelCacheSize),
			channeldb.OptionSetBatchCommitInterval(cfg.DB.BatchCommitInterval),
			channeldb.OptionDryRunMigration(cfg.DryRunMigration),
		)
		switch {
		case err == channeldb.ErrDryRunMigrationOK:
			return nil, nil, nil, err

		case err != nil:
			err := fmt.Errorf("unable to open local channeldb: %v", err)
			ltndLog.Error(err)
			return nil, nil, nil, err
		}

		closeFuncs = append(closeFuncs, func() {
			localChanDB.Close()
		})

		remoteChanDB = localChanDB
	} else {
		ltndLog.Infof("Database replication is available! Creating " +
			"local and remote channeldb instances")

		// Otherwise, we'll open two instances, one for the state we
		// only need locally, and the other for things we want to
		// ensure are replicated.
		localChanDB, err = channeldb.CreateWithBackend(
			databaseBackends.LocalDB,
			channeldb.OptionSetRejectCacheSize(cfg.Caches.RejectCacheSize),
			channeldb.OptionSetChannelCacheSize(cfg.Caches.ChannelCacheSize),
			channeldb.OptionSetBatchCommitInterval(cfg.DB.BatchCommitInterval),
			channeldb.OptionDryRunMigration(cfg.DryRunMigration),
		)
		switch {
		// As we want to allow both versions to get thru the dry run
		// migration, we'll only exit the second time here once the
		// remote instance has had a time to migrate as well.
		case err == channeldb.ErrDryRunMigrationOK:
			ltndLog.Infof("Local DB dry run migration successful")

		case err != nil:
			err := fmt.Errorf("unable to open local channeldb: %v", err)
			ltndLog.Error(err)
			return nil, nil, nil, err
		}

		closeFuncs = append(closeFuncs, func() {
			localChanDB.Close()
		})

		ltndLog.Infof("Opening replicated database instance...")

		remoteChanDB, err = channeldb.CreateWithBackend(
			databaseBackends.RemoteDB,
			channeldb.OptionDryRunMigration(cfg.DryRunMigration),
			channeldb.OptionSetBatchCommitInterval(cfg.DB.BatchCommitInterval),
		)
		switch {
		case err == channeldb.ErrDryRunMigrationOK:
			return nil, nil, nil, err

		case err != nil:
			localChanDB.Close()

			err := fmt.Errorf("unable to open remote channeldb: %v", err)
			ltndLog.Error(err)
			return nil, nil, nil, err
		}

		closeFuncs = append(closeFuncs, func() {
			remoteChanDB.Close()
		})
	}

	openTime := time.Since(startOpenTime)
	ltndLog.Infof("Database now open (time_to_open=%v)!", openTime)

	cleanUp := func() {
		for _, closeFunc := range closeFuncs {
			closeFunc()
		}
	}

	return localChanDB, remoteChanDB, cleanUp, nil
}

// initNeutrinoBackend inits a new instance of the neutrino light client
// backend given a target chain directory to store the chain state.
func initNeutrinoBackend(cfg *Config, chainDir string) (*neutrino.ChainService,
	func(), error) {

	// First we'll open the database file for neutrino, creating the
	// database if needed. We append the normalized network name here to
	// match the behavior of btcwallet.
	dbPath := filepath.Join(
		chainDir, lncfg.NormalizeNetwork(cfg.ActiveNetParams.Name),
	)

	// Ensure that the neutrino db path exists.
	if err := os.MkdirAll(dbPath, 0700); err != nil {
		return nil, nil, err
	}

	dbName := filepath.Join(dbPath, "neutrino.db")
	db, err := walletdb.Create(
		"bdb", dbName, !cfg.SyncFreelist, cfg.DB.Bolt.DBTimeout,
	)
	if err != nil {
		return nil, nil, fmt.Errorf("unable to create neutrino "+
			"database: %v", err)
	}

	headerStateAssertion, err := parseHeaderStateAssertion(
		cfg.NeutrinoMode.AssertFilterHeader,
	)
	if err != nil {
		db.Close()
		return nil, nil, err
	}

	// With the database open, we can now create an instance of the
	// neutrino light client. We pass in relevant configuration parameters
	// required.
	config := neutrino.Config{
		DataDir:      dbPath,
		Database:     db,
		ChainParams:  *cfg.ActiveNetParams.Params,
		AddPeers:     cfg.NeutrinoMode.AddPeers,
		ConnectPeers: cfg.NeutrinoMode.ConnectPeers,
		Dialer: func(addr net.Addr) (net.Conn, error) {
			dialAddr := addr
			if tor.IsOnionFakeIP(addr) {
				// Because the Neutrino address manager only
				// knows IP addresses, we need to turn any fake
				// tcp6 address that actually encodes an Onion
				// v2 address back into the hostname
				// representation before we can pass it to the
				// dialer.
				var err error
				dialAddr, err = tor.FakeIPToOnionHost(addr)
				if err != nil {
					return nil, err
				}
			}

			return cfg.net.Dial(
				dialAddr.Network(), dialAddr.String(),
				cfg.ConnectionTimeout,
			)
		},
		NameResolver: func(host string) ([]net.IP, error) {
			if tor.IsOnionHost(host) {
				// Neutrino internally uses btcd's address
				// manager which only operates on an IP level
				// and does not understand onion hosts. We need
				// to turn an onion host into a fake
				// representation of an IP address to make it
				// possible to connect to a block filter backend
				// that serves on an Onion v2 hidden service.
				fakeIP, err := tor.OnionHostToFakeIP(host)
				if err != nil {
					return nil, err
				}

				return []net.IP{fakeIP}, nil
			}

			addrs, err := cfg.net.LookupHost(host)
			if err != nil {
				return nil, err
			}

			ips := make([]net.IP, 0, len(addrs))
			for _, strIP := range addrs {
				ip := net.ParseIP(strIP)
				if ip == nil {
					continue
				}

				ips = append(ips, ip)
			}

			return ips, nil
		},
		AssertFilterHeader: headerStateAssertion,
	}

	neutrino.MaxPeers = 8
	neutrino.BanDuration = time.Hour * 48
	neutrino.UserAgentName = cfg.NeutrinoMode.UserAgentName
	neutrino.UserAgentVersion = cfg.NeutrinoMode.UserAgentVersion

	neutrinoCS, err := neutrino.NewChainService(config)
	if err != nil {
		db.Close()
		return nil, nil, fmt.Errorf("unable to create neutrino light "+
			"client: %v", err)
	}

	if err := neutrinoCS.Start(); err != nil {
		db.Close()
		return nil, nil, err
	}

	cleanUp := func() {
		if err := neutrinoCS.Stop(); err != nil {
			ltndLog.Infof("Unable to stop neutrino light client: %v", err)
		}
		db.Close()
	}

	return neutrinoCS, cleanUp, nil
}

// parseHeaderStateAssertion parses the user-specified neutrino header state
// into a headerfs.FilterHeader.
func parseHeaderStateAssertion(state string) (*headerfs.FilterHeader, error) {
	if len(state) == 0 {
		return nil, nil
	}

	split := strings.Split(state, ":")
	if len(split) != 2 {
		return nil, fmt.Errorf("header state assertion %v in "+
			"unexpected format, expected format height:hash", state)
	}

	height, err := strconv.ParseUint(split[0], 10, 32)
	if err != nil {
		return nil, fmt.Errorf("invalid filter header height: %v", err)
	}

	hash, err := chainhash.NewHashFromStr(split[1])
	if err != nil {
		return nil, fmt.Errorf("invalid filter header hash: %v", err)
	}

	return &headerfs.FilterHeader{
		Height:     uint32(height),
		FilterHash: *hash,
	}, nil
}<|MERGE_RESOLUTION|>--- conflicted
+++ resolved
@@ -824,7 +824,7 @@
 					return nil
 				}
 
-				synced, _, err := activeChainControl.Wallet.IsSynced()
+				synced, lastHeaderTimestamp, err := activeChainControl.Wallet.IsSynced()
 				if err != nil {
 					err := fmt.Errorf("unable to determine if "+
 						"wallet is synced: %v", err)
@@ -832,6 +832,17 @@
 					return err
 				}
 
+				// Check if we are instructed to wait only for headers to be synced
+				// with chain and skip waiting for the initial rescan.
+				if cfg.InitialHeadersSyncDelta > 0 {
+					// We stop waiting if we are synched no less than than the
+					// required minimum.
+					minRequiredSyncTime := time.Now().Add(-cfg.InitialHeadersSyncDelta)
+					if time.Unix(lastHeaderTimestamp, 0).After(minRequiredSyncTime) {
+						break
+					}
+				}
+
 				if synced {
 					break
 				}
@@ -839,11 +850,7 @@
 				time.Sleep(time.Second * 1)
 			}
 
-<<<<<<< HEAD
 			_, bestHeight, err = activeChainControl.ChainIO.GetBestBlock()
-=======
-			synced, lastHeaderTimestamp, err := activeChainControl.Wallet.IsSynced()
->>>>>>> 59acef3b
 			if err != nil {
 				err := fmt.Errorf("unable to determine chain tip: %v",
 					err)
@@ -851,27 +858,8 @@
 				return err
 			}
 
-<<<<<<< HEAD
 			ltndLog.Infof("Chain backend is fully synced (end_height=%v)!",
 				bestHeight)
-=======
-			// Check if we are instructed to wait only for headers to be synced
-			// with chain and skip waiting for the initial rescan.
-			if cfg.InitialHeadersSyncDelta > 0 {
-				// We stop waiting if we are synched no less than than the
-				// required minimum.
-				minRequiredSyncTime := time.Now().Add(-cfg.InitialHeadersSyncDelta)
-				if time.Unix(lastHeaderTimestamp, 0).After(minRequiredSyncTime) {
-					break
-				}
-			}
-
-			if synced {
-				break
-			}
-
-			time.Sleep(time.Second * 1)
->>>>>>> 59acef3b
 		}
 	}
 
