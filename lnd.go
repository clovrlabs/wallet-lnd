--- conflicted
+++ resolved
@@ -272,60 +272,23 @@
 		defer pprof.StopCPUProfile()
 	}
 
-<<<<<<< HEAD
-	// Create the network-segmented directory for the channel database.
-	ltndLog.Infof("Opening the main database, this might take a few " +
-		"minutes...")
-
-	ltndLog.Infof("Opening 2...")
-	startOpenTime := time.Now()
-=======
->>>>>>> 3ae46d81
 	ctx := context.Background()
 	ctx, cancel := context.WithCancel(ctx)
 	defer cancel()
 
-<<<<<<< HEAD
-	ltndLog.Infof("before chanDB check...")
+	localChandb := chanDB
+	remoteChanDB := chanDB
+	cleanup := func() {}
 	if chanDB == nil {
-		ltndLog.Infof("chanDB is null...")
-		// Open the channeldb, which is dedicated to storing channel, and
-		// network related metadata.
-		chanDbBackend, err := cfg.DB.GetBackend(ctx,
-			cfg.localDatabaseDir(), cfg.networkName(),
-		)
-		if err != nil {
-			ltndLog.Error(err)
-			return err
-		}
-		chanDB, err = channeldb.CreateWithBackend(
-			chanDbBackend,
-			channeldb.OptionSetRejectCacheSize(cfg.Caches.RejectCacheSize),
-			channeldb.OptionSetChannelCacheSize(cfg.Caches.ChannelCacheSize),
-			channeldb.OptionSetSyncFreelist(cfg.SyncFreelist),
-			channeldb.OptionDryRunMigration(cfg.DryRunMigration),
-		)
+		localChanDB, remoteChanDB, cleanUp, err = initializeDatabases(ctx, cfg)
 		switch {
 		case err == channeldb.ErrDryRunMigrationOK:
 			ltndLog.Infof("%v, exiting", err)
 			return nil
-
 		case err != nil:
-			ltndLog.Errorf("Unable to open channeldb: %v", err)
-			return err
-		}
-	}
-	ltndLog.Infof("after Opening 2...")
-=======
-	localChanDB, remoteChanDB, cleanUp, err := initializeDatabases(ctx, cfg)
-	switch {
-	case err == channeldb.ErrDryRunMigrationOK:
-		ltndLog.Infof("%v, exiting", err)
-		return nil
-	case err != nil:
-		return fmt.Errorf("unable to open databases: %v", err)
-	}
->>>>>>> 3ae46d81
+			return fmt.Errorf("unable to open databases: %v", err)
+		}
+	}
 
 	defer cleanUp()
 
@@ -508,17 +471,12 @@
 	// With the information parsed from the configuration, create valid
 	// instances of the pertinent interfaces required to operate the
 	// Lightning Network Daemon.
-<<<<<<< HEAD
-	activeChainControl, cleanup, err := newChainControlFromConfig(
-		cfg, chanDB, privateWalletPw, publicWalletPw,
-=======
 	//
 	// When we create the chain control, we need storage for the height
 	// hints and also the wallet itself, for these two we want them to be
 	// replicated, so we'll pass in the remote channel DB instance.
 	activeChainControl, err := newChainControlFromConfig(
 		cfg, localChanDB, remoteChanDB, privateWalletPw, publicWalletPw,
->>>>>>> 3ae46d81
 		walletInitParams.Birthday, walletInitParams.RecoveryWindow,
 		walletInitParams.Wallet, neutrinoCS,
 	)
