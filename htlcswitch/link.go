--- conflicted
+++ resolved
@@ -1905,14 +1905,11 @@
 		if l.failed {
 			return
 		}
-<<<<<<< HEAD
 		l.cfg.OnCommitmentRevoked()
-=======
 		log.Infof("processRemoteAdds finished, remote height=%v, local height=%v, remotePubKey=%x",
 			l.channel.State().RemoteCommitment.CommitHeight,
 			l.channel.State().LocalCommitment.CommitHeight,
 			l.channel.State().IdentityPub.SerializeCompressed())
->>>>>>> e287dba5
 
 		// The revocation window opened up. If there are pending local
 		// updates, try to update the commit tx. Pending updates could
