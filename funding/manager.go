--- conflicted
+++ resolved
@@ -23,6 +23,7 @@
 	"github.com/lightningnetwork/lnd/htlcswitch"
 	"github.com/lightningnetwork/lnd/input"
 	"github.com/lightningnetwork/lnd/keychain"
+	"github.com/lightningnetwork/lnd/kvdb"
 	"github.com/lightningnetwork/lnd/labels"
 	"github.com/lightningnetwork/lnd/lnpeer"
 	"github.com/lightningnetwork/lnd/lnrpc"
@@ -562,7 +563,13 @@
 	addedToRouterGraph
 )
 
-<<<<<<< HEAD
+var (
+	// fakeIDsBucket holds the used fake short channel ids. We maintain this
+	// set to be able to prune correctly and detect conflicts when a new fake
+	// id is needed.
+	fakeIDsBucket = []byte("fake-short-channel-ids")
+)
+
 func (c channelOpeningState) String() string {
 	switch c {
 	case markedOpen:
@@ -575,25 +582,6 @@
 		return "unknown"
 	}
 }
-=======
-var (
-	// channelOpeningStateBucket is the database bucket used to store the
-	// channelOpeningState for each channel that is currently in the process
-	// of being opened.
-	channelOpeningStateBucket = []byte("channelOpeningState")
-
-	// fakeIDsBucket holds the used fake short channel ids. We maintain this
-	// set to be able to prune correctly and detect conflicts when a new fake
-	// id is needed.
-	fakeIDsBucket = []byte("fake-short-channel-ids")
-
-	// ErrChannelNotFound is an error returned when a channel is not known
-	// to us. In this case of the fundingManager, this error is returned
-	// when the channel in question is not considered being in an opening
-	// state.
-	ErrChannelNotFound = fmt.Errorf("channel not found")
-)
->>>>>>> f1cab334
 
 // NewFundingManager creates and initializes a new instance of the
 // fundingManager.
@@ -637,8 +625,8 @@
 	}
 
 	if f.fakeIDSManager, err = newFakeIDsManager(allChannels,
-		f.cfg.Wallet.Cfg.Database.ChannelGraph(),
-		f.cfg.Wallet.Cfg.Database); err != nil {
+		f.cfg.Wallet.Cfg.Database.GetParentDB().ChannelGraph(),
+		f.cfg.Wallet.Cfg.Database.GetParentDB()); err != nil {
 
 		return err
 	}
@@ -1011,7 +999,7 @@
 		var err error
 		if shortChanID.IsFake() {
 			// Adding the fake channel to the router graph
-			graph := f.cfg.Wallet.Cfg.Database.ChannelGraph()
+			graph := f.cfg.Wallet.Cfg.Database.GetParentDB().ChannelGraph()
 			fakeID := shortChanID
 			if err = f.addToRouterGraph(channel, shortChanID); err != nil {
 				return fmt.Errorf("failed adding to "+
@@ -1023,7 +1011,7 @@
 					"funding confirmation: %v", err)
 			}
 			// Delete the fake channel from the graph.
-			if err = graph.DeleteChannelEdges(fakeID.ToUint64()); err != nil {
+			if err = graph.DeleteChannelEdges(false, fakeID.ToUint64()); err != nil {
 				return fmt.Errorf("failed to remove fake channel from "+
 					"the graph: %v", err)
 			}
@@ -3771,13 +3759,9 @@
 		return err
 	}
 
-<<<<<<< HEAD
 	return f.cfg.Wallet.Cfg.Database.DeleteChannelOpeningState(
 		outpointBytes.Bytes(),
 	)
-=======
-		return bucket.Delete(outpointBytes.Bytes())
-	}, func() {})
 }
 
 // Here we wait for confirmation to update the real short channel id for this
@@ -3929,7 +3913,7 @@
 	// We prune first from the graph.
 	for _, id := range idsToPrune {
 		shortID := byteOrder.Uint64(id)
-		if err = graph.DeleteChannelEdges(shortID); err != nil {
+		if err = graph.DeleteChannelEdges(false, shortID); err != nil {
 			log.Debugf("failed to delete fake edge, probably "+
 				"already deleted %v: %v", shortID, err)
 		}
@@ -3981,5 +3965,4 @@
 		return fakeIDsBucket.Delete(id)
 	}, func() {})
 	return err
->>>>>>> f1cab334
 }