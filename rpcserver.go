package lnd

import (
	"bytes"
	"crypto/tls"
	"encoding/hex"
	"errors"
	"fmt"
	"io"
	"math"
	"net"
	"net/http"
	"sort"
	"strings"
	"sync"
	"sync/atomic"
	"time"

	"github.com/lightningnetwork/lnd/lnrpc/routerrpc"
	"github.com/lightningnetwork/lnd/routing/route"
	"github.com/lightningnetwork/lnd/watchtower"

	"github.com/btcsuite/btcd/blockchain"
	"github.com/btcsuite/btcd/btcec"
	"github.com/btcsuite/btcd/chaincfg/chainhash"
	"github.com/btcsuite/btcd/txscript"
	"github.com/btcsuite/btcd/wire"
	"github.com/btcsuite/btcutil"
	"github.com/btcsuite/btcwallet/waddrmgr"
	"github.com/btcsuite/btcwallet/wallet/txauthor"
	"github.com/coreos/bbolt"
	"github.com/davecgh/go-spew/spew"
	grpc_middleware "github.com/grpc-ecosystem/go-grpc-middleware"
	proxy "github.com/grpc-ecosystem/grpc-gateway/runtime"
	"github.com/lightningnetwork/lnd/autopilot"
	"github.com/lightningnetwork/lnd/build"
	"github.com/lightningnetwork/lnd/chanbackup"
	"github.com/lightningnetwork/lnd/channeldb"
	"github.com/lightningnetwork/lnd/channelnotifier"
	"github.com/lightningnetwork/lnd/discovery"
	"github.com/lightningnetwork/lnd/htlcswitch"
	"github.com/lightningnetwork/lnd/input"
	"github.com/lightningnetwork/lnd/invoices"
	"github.com/lightningnetwork/lnd/lncfg"
	"github.com/lightningnetwork/lnd/lnrpc"
	"github.com/lightningnetwork/lnd/lnrpc/invoicesrpc"
	"github.com/lightningnetwork/lnd/lntypes"
	"github.com/lightningnetwork/lnd/lnwallet"
	"github.com/lightningnetwork/lnd/lnwire"
	"github.com/lightningnetwork/lnd/macaroons"
	"github.com/lightningnetwork/lnd/monitoring"
	"github.com/lightningnetwork/lnd/routing"
	"github.com/lightningnetwork/lnd/signal"
	"github.com/lightningnetwork/lnd/sweep"
	"github.com/lightningnetwork/lnd/zpay32"
	"github.com/tv42/zbase32"
	"golang.org/x/net/context"
	"google.golang.org/grpc"
	"google.golang.org/grpc/test/bufconn"
	"gopkg.in/macaroon-bakery.v2/bakery"
)

const (
	// maxBtcPaymentMSat is the maximum allowed Bitcoin payment currently
	// permitted as defined in BOLT-0002.
	maxBtcPaymentMSat = lnwire.MilliSatoshi(math.MaxUint32)

	// maxLtcPaymentMSat is the maximum allowed Litecoin payment currently
	// permitted.
	maxLtcPaymentMSat = lnwire.MilliSatoshi(math.MaxUint32) *
		btcToLtcConversionRate
)

var (
	//MemoryRPCListener is used to enable in memory grpc API usage
	memoryRPCListener *bufconn.Listener

	zeroHash [32]byte

	// maxPaymentMSat is the maximum allowed payment currently permitted as
	// defined in BOLT-002. This value depends on which chain is active.
	// It is set to the value under the Bitcoin chain as default.
	MaxPaymentMSat = maxBtcPaymentMSat

	defaultAccount uint32 = waddrmgr.DefaultAccountNum

	// readPermissions is a slice of all entities that allow read
	// permissions for authorization purposes, all lowercase.
	readPermissions = []bakery.Op{
		{
			Entity: "onchain",
			Action: "read",
		},
		{
			Entity: "offchain",
			Action: "read",
		},
		{
			Entity: "address",
			Action: "read",
		},
		{
			Entity: "message",
			Action: "read",
		},
		{
			Entity: "peers",
			Action: "read",
		},
		{
			Entity: "info",
			Action: "read",
		},
		{
			Entity: "invoices",
			Action: "read",
		},
	}

	// writePermissions is a slice of all entities that allow write
	// permissions for authorization purposes, all lowercase.
	writePermissions = []bakery.Op{
		{
			Entity: "onchain",
			Action: "write",
		},
		{
			Entity: "offchain",
			Action: "write",
		},
		{
			Entity: "address",
			Action: "write",
		},
		{
			Entity: "message",
			Action: "write",
		},
		{
			Entity: "peers",
			Action: "write",
		},
		{
			Entity: "info",
			Action: "write",
		},
		{
			Entity: "invoices",
			Action: "write",
		},
		{
			Entity: "signer",
			Action: "generate",
		},
	}

	// invoicePermissions is a slice of all the entities that allows a user
	// to only access calls that are related to invoices, so: streaming
	// RPCs, generating, and listening invoices.
	invoicePermissions = []bakery.Op{
		{
			Entity: "invoices",
			Action: "read",
		},
		{
			Entity: "invoices",
			Action: "write",
		},
		{
			Entity: "address",
			Action: "read",
		},
		{
			Entity: "address",
			Action: "write",
		},
<<<<<<< HEAD
	}	
)

// rpcServer is a gRPC, RPC front end to the lnd daemon.
// TODO(roasbeef): pagination support for the list-style calls
type rpcServer struct {
	started  int32 // To be used atomically.
	shutdown int32 // To be used atomically.

	server *server

	wg sync.WaitGroup

	// subServers are a set of sub-RPC servers that use the same gRPC and
	// listening sockets as the main RPC server, but which maintain their
	// own independent service. This allows us to expose a set of
	// micro-service like abstractions to the outside world for users to
	// consume.
	subServers []lnrpc.SubServer

	// grpcServer is the main gRPC server that this RPC server, and all the
	// sub-servers will use to register themselves and accept client
	// requests from.
	grpcServer *grpc.Server

	// listenerCleanUp are a set of closures functions that will allow this
	// main RPC server to clean up all the listening socket created for the
	// server.
	listenerCleanUp []func()

	// restDialOpts are a set of gRPC dial options that the REST server
	// proxy will use to connect to the main gRPC server.
	restDialOpts []grpc.DialOption

	// restProxyDest is the address to forward REST requests to.
	restProxyDest string

	// tlsCfg is the TLS config that allows the REST server proxy to
	// connect to the main gRPC server to proxy all incoming requests.
	tlsCfg *tls.Config

	// routerBackend contains the backend implementation of the router
	// rpc sub server.
	routerBackend *routerrpc.RouterBackend

	quit chan struct{}
}

// A compile time check to ensure that rpcServer fully implements the
// LightningServer gRPC service.
var _ lnrpc.LightningServer = (*rpcServer)(nil)

// permissions maps RPC calls to the permissions they require.
func initialPermissions() map[string][]bakery.Op {	
=======
	}
)

// mainRPCServerPermissions returns a mapping of the main RPC server calls to
// the permissions they require.
func mainRPCServerPermissions() map[string][]bakery.Op {
>>>>>>> add905d1
	return map[string][]bakery.Op{
		"/lnrpc.Lightning/SendCoins": {{
			Entity: "onchain",
			Action: "write",
		}},
		"/lnrpc.Lightning/ListUnspent": {{
			Entity: "onchain",
			Action: "read",
		}},
		"/lnrpc.Lightning/SendMany": {{
			Entity: "onchain",
			Action: "write",
		}},
		"/lnrpc.Lightning/NewAddress": {{
			Entity: "address",
			Action: "write",
		}},
		"/lnrpc.Lightning/SignMessage": {{
			Entity: "message",
			Action: "write",
		}},
		"/lnrpc.Lightning/VerifyMessage": {{
			Entity: "message",
			Action: "read",
		}},
		"/lnrpc.Lightning/ConnectPeer": {{
			Entity: "peers",
			Action: "write",
		}},
		"/lnrpc.Lightning/DisconnectPeer": {{
			Entity: "peers",
			Action: "write",
		}},
		"/lnrpc.Lightning/OpenChannel": {{
			Entity: "onchain",
			Action: "write",
		}, {
			Entity: "offchain",
			Action: "write",
		}},
		"/lnrpc.Lightning/OpenChannelSync": {{
			Entity: "onchain",
			Action: "write",
		}, {
			Entity: "offchain",
			Action: "write",
		}},
		"/lnrpc.Lightning/CloseChannel": {{
			Entity: "onchain",
			Action: "write",
		}, {
			Entity: "offchain",
			Action: "write",
		}},
		"/lnrpc.Lightning/AbandonChannel": {{
			Entity: "offchain",
			Action: "write",
		}},
		"/lnrpc.Lightning/GetInfo": {{
			Entity: "info",
			Action: "read",
		}},
		"/lnrpc.Lightning/ListPeers": {{
			Entity: "peers",
			Action: "read",
		}},
		"/lnrpc.Lightning/WalletBalance": {{
			Entity: "onchain",
			Action: "read",
		}},
		"/lnrpc.Lightning/EstimateFee": {{
			Entity: "onchain",
			Action: "read",
		}},
		"/lnrpc.Lightning/ChannelBalance": {{
			Entity: "offchain",
			Action: "read",
		}},
		"/lnrpc.Lightning/PendingChannels": {{
			Entity: "offchain",
			Action: "read",
		}},
		"/lnrpc.Lightning/ListChannels": {{
			Entity: "offchain",
			Action: "read",
		}},
		"/lnrpc.Lightning/SubscribeChannelEvents": {{
			Entity: "offchain",
			Action: "read",
		}},
		"/lnrpc.Lightning/ClosedChannels": {{
			Entity: "offchain",
			Action: "read",
		}},
		"/lnrpc.Lightning/SendPayment": {{
			Entity: "offchain",
			Action: "write",
		}},
		"/lnrpc.Lightning/SendPaymentSync": {{
			Entity: "offchain",
			Action: "write",
		}},
		"/lnrpc.Lightning/SendToRoute": {{
			Entity: "offchain",
			Action: "write",
		}},
		"/lnrpc.Lightning/SendToRouteSync": {{
			Entity: "offchain",
			Action: "write",
		}},
		"/lnrpc.Lightning/AddInvoice": {{
			Entity: "invoices",
			Action: "write",
		}},
		"/lnrpc.Lightning/LookupInvoice": {{
			Entity: "invoices",
			Action: "read",
		}},
		"/lnrpc.Lightning/ListInvoices": {{
			Entity: "invoices",
			Action: "read",
		}},
		"/lnrpc.Lightning/SubscribeInvoices": {{
			Entity: "invoices",
			Action: "read",
		}},
		"/lnrpc.Lightning/SubscribeTransactions": {{
			Entity: "onchain",
			Action: "read",
		}},
		"/lnrpc.Lightning/GetTransactions": {{
			Entity: "onchain",
			Action: "read",
		}},
		"/lnrpc.Lightning/DescribeGraph": {{
			Entity: "info",
			Action: "read",
		}},
		"/lnrpc.Lightning/GetChanInfo": {{
			Entity: "info",
			Action: "read",
		}},
		"/lnrpc.Lightning/GetNodeInfo": {{
			Entity: "info",
			Action: "read",
		}},
		"/lnrpc.Lightning/QueryRoutes": {{
			Entity: "info",
			Action: "read",
		}},
		"/lnrpc.Lightning/GetNetworkInfo": {{
			Entity: "info",
			Action: "read",
		}},
		"/lnrpc.Lightning/StopDaemon": {{
			Entity: "info",
			Action: "write",
		}},
		"/lnrpc.Lightning/SubscribeChannelGraph": {{
			Entity: "info",
			Action: "read",
		}},
		"/lnrpc.Lightning/ListPayments": {{
			Entity: "offchain",
			Action: "read",
		}},
		"/lnrpc.Lightning/DeleteAllPayments": {{
			Entity: "offchain",
			Action: "write",
		}},
		"/lnrpc.Lightning/DebugLevel": {{
			Entity: "info",
			Action: "write",
		}},
		"/lnrpc.Lightning/DecodePayReq": {{
			Entity: "offchain",
			Action: "read",
		}},
		"/lnrpc.Lightning/FeeReport": {{
			Entity: "offchain",
			Action: "read",
		}},
		"/lnrpc.Lightning/UpdateChannelPolicy": {{
			Entity: "offchain",
			Action: "write",
		}},
		"/lnrpc.Lightning/ForwardingHistory": {{
			Entity: "offchain",
			Action: "read",
		}},
		"/lnrpc.Lightning/RestoreChannelBackups": {{
			Entity: "offchain",
			Action: "write",
		}},
		"/lnrpc.Lightning/ExportChannelBackup": {{
			Entity: "offchain",
			Action: "read",
		}},
		"/lnrpc.Lightning/VerifyChanBackup": {{
			Entity: "offchain",
			Action: "read",
		}},
		"/lnrpc.Lightning/ExportAllChannelBackups": {{
			Entity: "offchain",
			Action: "read",
		}},
		"/lnrpc.Lightning/SubscribeChannelBackups": {{
			Entity: "offchain",
			Action: "read",
		}},
	}
<<<<<<< HEAD
=======
}

// rpcServer is a gRPC, RPC front end to the lnd daemon.
// TODO(roasbeef): pagination support for the list-style calls
type rpcServer struct {
	started  int32 // To be used atomically.
	shutdown int32 // To be used atomically.

	server *server

	wg sync.WaitGroup

	// subServers are a set of sub-RPC servers that use the same gRPC and
	// listening sockets as the main RPC server, but which maintain their
	// own independent service. This allows us to expose a set of
	// micro-service like abstractions to the outside world for users to
	// consume.
	subServers []lnrpc.SubServer

	// grpcServer is the main gRPC server that this RPC server, and all the
	// sub-servers will use to register themselves and accept client
	// requests from.
	grpcServer *grpc.Server

	// listenerCleanUp are a set of closures functions that will allow this
	// main RPC server to clean up all the listening socket created for the
	// server.
	listenerCleanUp []func()

	// restDialOpts are a set of gRPC dial options that the REST server
	// proxy will use to connect to the main gRPC server.
	restDialOpts []grpc.DialOption

	// restProxyDest is the address to forward REST requests to.
	restProxyDest string

	// tlsCfg is the TLS config that allows the REST server proxy to
	// connect to the main gRPC server to proxy all incoming requests.
	tlsCfg *tls.Config

	// routerBackend contains the backend implementation of the router
	// rpc sub server.
	routerBackend *routerrpc.RouterBackend

	quit chan struct{}
>>>>>>> add905d1
}
// newRPCServer creates and returns a new instance of the rpcServer. The
// rpcServer will handle creating all listening sockets needed by it, and any
// of the sub-servers that it maintains. The set of serverOpts should be the
// base level options passed to the grPC server. This typically includes things
// like requiring TLS, etc.
func newRPCServer(s *server, macService *macaroons.Service,
	subServerCgs *subRPCServerConfigs, serverOpts []grpc.ServerOption,
	restDialOpts []grpc.DialOption, restProxyDest string,
	atpl *autopilot.Manager, invoiceRegistry *invoices.InvoiceRegistry,
	tower *watchtower.Standalone, tlsCfg *tls.Config) (*rpcServer, error) {

	// Set up router rpc backend.
	channelGraph := s.chanDB.ChannelGraph()
	selfNode, err := channelGraph.SourceNode()
	if err != nil {
		return nil, err
	}
	graph := s.chanDB.ChannelGraph()
	routerBackend := &routerrpc.RouterBackend{
		MaxPaymentMSat: MaxPaymentMSat,
		SelfNode:       selfNode.PubKeyBytes,
		FetchChannelCapacity: func(chanID uint64) (btcutil.Amount,
			error) {

			info, _, _, err := graph.FetchChannelEdgesByID(chanID)
			if err != nil {
				return 0, err
			}
			return info.Capacity, nil
		},
		FetchChannelEndpoints: func(chanID uint64) (route.Vertex,
			route.Vertex, error) {

			info, _, _, err := graph.FetchChannelEdgesByID(
				chanID,
			)
			if err != nil {
				return route.Vertex{}, route.Vertex{},
					fmt.Errorf("unable to fetch channel "+
						"edges by channel ID %d: %v",
						chanID, err)
			}

			return info.NodeKey1Bytes, info.NodeKey2Bytes, nil
		},
		FindRoute:       s.chanRouter.FindRoute,
		MissionControl:  s.missionControl,
		ActiveNetParams: activeNetParams.Params,
		Tower:           s.controlTower,
	}

	var (
		subServers     []lnrpc.SubServer
		subServerPerms []lnrpc.MacaroonPerms
	)

	// Before we create any of the sub-servers, we need to ensure that all
	// the dependencies they need are properly populated within each sub
	// server configuration struct.
	err = subServerCgs.PopulateDependencies(
		s.cc, networkDir, macService, atpl, invoiceRegistry,
		s.htlcSwitch, activeNetParams.Params, s.chanRouter,
		routerBackend, s.nodeSigner, s.chanDB, s.sweeper,
		tower, s.backupNotifier, s.peerNotifier,
	)
	if err != nil {
		return nil, err
	}

	// Now that the sub-servers have all their dependencies in place, we
	// can create each sub-server!
	registeredSubServers := lnrpc.RegisteredSubServers()
	for _, subServer := range registeredSubServers {
		subServerInstance, macPerms, err := subServer.New(subServerCgs)
		if err != nil {
			return nil, err
		}

		// We'll collect the sub-server, and also the set of
		// permissions it needs for macaroons so we can apply the
		// interceptors below.
		subServers = append(subServers, subServerInstance)
		subServerPerms = append(subServerPerms, macPerms)
	}

	permissions := initialPermissions()
	// Next, we need to merge the set of sub server macaroon permissions
	// with the main RPC server permissions so we can unite them under a
	// single set of interceptors.
	permissions := mainRPCServerPermissions()
	for _, subServerPerm := range subServerPerms {
		for method, ops := range subServerPerm {
			// For each new method:ops combo, we also ensure that
			// non of the sub-servers try to override each other.
			if _, ok := permissions[method]; ok {
				return nil, fmt.Errorf("detected duplicate "+
					"macaroon constraints for path: %v",
					method)
			}

			permissions[method] = ops
		}
	}

	// If macaroons aren't disabled (a non-nil service), then we'll set up
	// our set of interceptors which will allow us to handle the macaroon
	// authentication in a single location.
	macUnaryInterceptors := []grpc.UnaryServerInterceptor{}
	macStrmInterceptors := []grpc.StreamServerInterceptor{}
	if macService != nil {
		unaryInterceptor := macService.UnaryServerInterceptor(permissions)
		macUnaryInterceptors = append(macUnaryInterceptors, unaryInterceptor)

		strmInterceptor := macService.StreamServerInterceptor(permissions)
		macStrmInterceptors = append(macStrmInterceptors, strmInterceptor)
	}

	// Get interceptors for Prometheus to gather gRPC performance metrics.
	// If monitoring is disabled, GetPromInterceptors() will return empty
	// slices.
	promUnaryInterceptors, promStrmInterceptors := monitoring.GetPromInterceptors()

	// Concatenate the slices of unary and stream interceptors respectively.
	unaryInterceptors := append(macUnaryInterceptors, promUnaryInterceptors...)
	strmInterceptors := append(macStrmInterceptors, promStrmInterceptors...)

	// If any interceptors have been set up, add them to the server options.
	if len(unaryInterceptors) != 0 && len(strmInterceptors) != 0 {
		chainedUnary := grpc_middleware.WithUnaryServerChain(
			unaryInterceptors...,
		)
		chainedStream := grpc_middleware.WithStreamServerChain(
			strmInterceptors...,
		)
		serverOpts = append(serverOpts, chainedUnary, chainedStream)
	}

	// Finally, with all the pre-set up complete,  we can create the main
	// gRPC server, and register the main lnrpc server along side.
	grpcServer := grpc.NewServer(serverOpts...)
	rootRPCServer := &rpcServer{
		restDialOpts:  restDialOpts,
		restProxyDest: restProxyDest,
		subServers:    subServers,
		tlsCfg:        tlsCfg,
		grpcServer:    grpcServer,
		server:        s,
		routerBackend: routerBackend,
		quit:          make(chan struct{}, 1),
	}
	lnrpc.RegisterLightningServer(grpcServer, rootRPCServer)

	// Now the main RPC server has been registered, we'll iterate through
	// all the sub-RPC servers and register them to ensure that requests
	// are properly routed towards them.
	for _, subServer := range subServers {
		err := subServer.RegisterWithRootServer(grpcServer)
		if err != nil {
			return nil, fmt.Errorf("unable to register "+
				"sub-server %v with root: %v",
				subServer.Name(), err)
		}
	}

	return rootRPCServer, nil
}

// Start launches any helper goroutines required for the rpcServer to function.
func (r *rpcServer) Start() error {
	if atomic.AddInt32(&r.started, 1) != 1 {
		return nil
	}

	// First, we'll start all the sub-servers to ensure that they're ready
	// to take new requests in.
	//
	// TODO(roasbeef): some may require that the entire daemon be started
	// at that point
	for _, subServer := range r.subServers {
		rpcsLog.Debugf("Starting sub RPC server: %v", subServer.Name())

		if err := subServer.Start(); err != nil {
			return err
		}
	}

	// With all the sub-servers started, we'll spin up the listeners for
	// the main RPC server itself.
	for _, listener := range cfg.RPCListeners {
		lis, err := lncfg.ListenOnAddress(listener)
		if err != nil {
			ltndLog.Errorf(
				"RPC server unable to listen on %s", listener,
			)
			return err
		}

		r.listenerCleanUp = append(r.listenerCleanUp, func() {
			lis.Close()
		})

		go func() {
			rpcsLog.Infof("RPC server listening on %s", lis.Addr())
			r.grpcServer.Serve(lis)
		}()
	}

	// If Prometheus monitoring is enabled, start the Prometheus exporter.
	if cfg.Prometheus.Enabled() {
		err := monitoring.ExportPrometheusMetrics(
			r.grpcServer, cfg.Prometheus,
		)
		if err != nil {
			return err
		}
	}
	if cfg.RPCMemListen {
		memoryRPCListener = bufconn.Listen(100)

		r.listenerCleanUp = append(r.listenerCleanUp, func() {
			memoryRPCListener.Close()
		})

		go func() {
			rpcsLog.Infof("RPC server listening on %s", memoryRPCListener.Addr())
			r.grpcServer.Serve(memoryRPCListener)
		}()
	}

	// Finally, start the REST proxy for our gRPC server above. We'll ensure
	// we direct LND to connect to its loopback address rather than a
	// wildcard to prevent certificate issues when accessing the proxy
	// externally.
	//
	// TODO(roasbeef): eventually also allow the sub-servers to themselves
	// have a REST proxy.
	mux := proxy.NewServeMux()

	err := lnrpc.RegisterLightningHandlerFromEndpoint(
		context.Background(), mux, r.restProxyDest,
		r.restDialOpts,
	)
	if err != nil {
		return err
	}
	for _, restEndpoint := range cfg.RESTListeners {
		lis, err := lncfg.TLSListenOnAddress(restEndpoint, r.tlsCfg)
		if err != nil {
			ltndLog.Errorf(
				"gRPC proxy unable to listen on %s",
				restEndpoint,
			)
			return err
		}

		r.listenerCleanUp = append(r.listenerCleanUp, func() {
			lis.Close()
		})

		go func() {
			rpcsLog.Infof("gRPC proxy started at %s", lis.Addr())
			http.Serve(lis, mux)
		}()
	}

	return nil
}

// Stop signals any active goroutines for a graceful closure.
func (r *rpcServer) Stop() error {
	if atomic.AddInt32(&r.shutdown, 1) != 1 {
		return nil
	}

	rpcsLog.Infof("Stopping RPC Server")

	close(r.quit)

	// After we've signalled all of our active goroutines to exit, we'll
	// then do the same to signal a graceful shutdown of all the sub
	// servers.
	for _, subServer := range r.subServers {
		rpcsLog.Infof("Stopping %v Sub-RPC Server",
			subServer.Name())

		if err := subServer.Stop(); err != nil {
			rpcsLog.Errorf("unable to stop sub-server %v: %v",
				subServer.Name(), err)
			continue
		}
	}

	// Finally, we can clean up all the listening sockets to ensure that we
	// give the file descriptors back to the OS.
	for _, cleanUp := range r.listenerCleanUp {
		cleanUp()
	}

	return nil
}

//MemDial returns a net.Conn for in-memory RPC
func MemDial() (net.Conn, error) {
	if memoryRPCListener == nil {
		return nil, errors.New("Memory RPC is not configured")
	}
	return memoryRPCListener.Dial()
}

// addrPairsToOutputs converts a map describing a set of outputs to be created,
// the outputs themselves. The passed map pairs up an address, to a desired
// output value amount. Each address is converted to its corresponding pkScript
// to be used within the constructed output(s).
func addrPairsToOutputs(addrPairs map[string]int64) ([]*wire.TxOut, error) {
	outputs := make([]*wire.TxOut, 0, len(addrPairs))
	for addr, amt := range addrPairs {
		addr, err := btcutil.DecodeAddress(addr, activeNetParams.Params)
		if err != nil {
			return nil, err
		}

		pkscript, err := txscript.PayToAddrScript(addr)
		if err != nil {
			return nil, err
		}

		outputs = append(outputs, wire.NewTxOut(amt, pkscript))
	}

	return outputs, nil
}

// sendCoinsOnChain makes an on-chain transaction in or to send coins to one or
// more addresses specified in the passed payment map. The payment map maps an
// address to a specified output value to be sent to that address.
func (r *rpcServer) sendCoinsOnChain(paymentMap map[string]int64,
	feeRate lnwallet.SatPerKWeight) (*chainhash.Hash, error) {

	outputs, err := addrPairsToOutputs(paymentMap)
	if err != nil {
		return nil, err
	}

	tx, err := r.server.cc.wallet.SendOutputs(outputs, feeRate)
	if err != nil {
		return nil, err
	}

	txHash := tx.TxHash()
	return &txHash, nil
}

// ListUnspent returns useful information about each unspent output owned by
// the wallet, as reported by the underlying `ListUnspentWitness`; the
// information returned is: outpoint, amount in satoshis, address, address
// type, scriptPubKey in hex and number of confirmations.  The result is
// filtered to contain outputs whose number of confirmations is between a
// minimum and maximum number of confirmations specified by the user, with 0
// meaning unconfirmed.
func (r *rpcServer) ListUnspent(ctx context.Context,
	in *lnrpc.ListUnspentRequest) (*lnrpc.ListUnspentResponse, error) {

	minConfs := in.MinConfs
	maxConfs := in.MaxConfs

	switch {
	// Ensure that the user didn't attempt to specify a negative number of
	// confirmations, as that isn't possible.
	case minConfs < 0:
		return nil, fmt.Errorf("min confirmations must be >= 0")

	// We'll also ensure that the min number of confs is strictly less than
	// or equal to the max number of confs for sanity.
	case minConfs > maxConfs:
		return nil, fmt.Errorf("max confirmations must be >= min " +
			"confirmations")
	}

	// With our arguments validated, we'll query the internal wallet for
	// the set of UTXOs that match our query.
	utxos, err := r.server.cc.wallet.ListUnspentWitness(minConfs, maxConfs)
	if err != nil {
		return nil, err
	}

	resp := &lnrpc.ListUnspentResponse{
		Utxos: make([]*lnrpc.Utxo, 0, len(utxos)),
	}

	for _, utxo := range utxos {
		// Translate lnwallet address type to the proper gRPC proto
		// address type.
		var addrType lnrpc.AddressType
		switch utxo.AddressType {

		case lnwallet.WitnessPubKey:
			addrType = lnrpc.AddressType_WITNESS_PUBKEY_HASH

		case lnwallet.NestedWitnessPubKey:
			addrType = lnrpc.AddressType_NESTED_PUBKEY_HASH

		case lnwallet.UnknownAddressType:
			rpcsLog.Warnf("[listunspent] utxo with address of "+
				"unknown type ignored: %v",
				utxo.OutPoint.String())
			continue

		default:
			return nil, fmt.Errorf("invalid utxo address type")
		}

		// Now that we know we have a proper mapping to an address,
		// we'll convert the regular outpoint to an lnrpc variant.
		outpoint := &lnrpc.OutPoint{
			TxidBytes:   utxo.OutPoint.Hash[:],
			TxidStr:     utxo.OutPoint.Hash.String(),
			OutputIndex: utxo.OutPoint.Index,
		}

		utxoResp := lnrpc.Utxo{
			Type:          addrType,
			AmountSat:     int64(utxo.Value),
			PkScript:      hex.EncodeToString(utxo.PkScript),
			Outpoint:      outpoint,
			Confirmations: utxo.Confirmations,
		}

		// Finally, we'll attempt to extract the raw address from the
		// script so we can display a human friendly address to the end
		// user.
		_, outAddresses, _, err := txscript.ExtractPkScriptAddrs(
			utxo.PkScript, activeNetParams.Params,
		)
		if err != nil {
			return nil, err
		}

		// If we can't properly locate a single address, then this was
		// an error in our mapping, and we'll return an error back to
		// the user.
		if len(outAddresses) != 1 {
			return nil, fmt.Errorf("an output was unexpectedly " +
				"multisig")
		}

		utxoResp.Address = outAddresses[0].String()

		resp.Utxos = append(resp.Utxos, &utxoResp)
	}

	maxStr := ""
	if maxConfs != math.MaxInt32 {
		maxStr = " max=" + fmt.Sprintf("%d", maxConfs)
	}

	rpcsLog.Debugf("[listunspent] min=%v%v, generated utxos: %v", minConfs,
		maxStr, utxos)

	return resp, nil
}

// EstimateFee handles a request for estimating the fee for sending a
// transaction spending to multiple specified outputs in parallel.
func (r *rpcServer) EstimateFee(ctx context.Context,
	in *lnrpc.EstimateFeeRequest) (*lnrpc.EstimateFeeResponse, error) {

	// Create the list of outputs we are spending to.
	outputs, err := addrPairsToOutputs(in.AddrToAmount)
	if err != nil {
		return nil, err
	}

	// Query the fee estimator for the fee rate for the given confirmation
	// target.
	target := in.TargetConf
	feePerKw, err := sweep.DetermineFeePerKw(
		r.server.cc.feeEstimator, sweep.FeePreference{
			ConfTarget: uint32(target),
		},
	)
	if err != nil {
		return nil, err
	}

	// We will ask the wallet to create a tx using this fee rate. We set
	// dryRun=true to avoid inflating the change addresses in the db.
	var tx *txauthor.AuthoredTx
	wallet := r.server.cc.wallet
	err = wallet.WithCoinSelectLock(func() error {
		tx, err = wallet.CreateSimpleTx(outputs, feePerKw, true)
		return err
	})
	if err != nil {
		return nil, err
	}

	// Use the created tx to calculate the total fee.
	totalOutput := int64(0)
	for _, out := range tx.Tx.TxOut {
		totalOutput += out.Value
	}
	totalFee := int64(tx.TotalInput) - totalOutput

	resp := &lnrpc.EstimateFeeResponse{
		FeeSat:            totalFee,
		FeerateSatPerByte: int64(feePerKw.FeePerKVByte() / 1000),
	}

	rpcsLog.Debugf("[estimatefee] fee estimate for conf target %d: %v",
		target, resp)

	return resp, nil
}

// SendCoins executes a request to send coins to a particular address. Unlike
// SendMany, this RPC call only allows creating a single output at a time.
func (r *rpcServer) SendCoins(ctx context.Context,
	in *lnrpc.SendCoinsRequest) (*lnrpc.SendCoinsResponse, error) {

	// Based on the passed fee related parameters, we'll determine an
	// appropriate fee rate for this transaction.
	satPerKw := lnwallet.SatPerKVByte(in.SatPerByte * 1000).FeePerKWeight()
	feePerKw, err := sweep.DetermineFeePerKw(
		r.server.cc.feeEstimator, sweep.FeePreference{
			ConfTarget: uint32(in.TargetConf),
			FeeRate:    satPerKw,
		},
	)
	if err != nil {
		return nil, err
	}

	rpcsLog.Infof("[sendcoins] addr=%v, amt=%v, sat/kw=%v, sweep_all=%v",
		in.Addr, btcutil.Amount(in.Amount), int64(feePerKw),
		in.SendAll)

	// Decode the address receiving the coins, we need to check whether the
	// address is valid for this network.
	targetAddr, err := btcutil.DecodeAddress(in.Addr, activeNetParams.Params)
	if err != nil {
		return nil, err
	}

	// Make the check on the decoded address according to the active network.
	if !targetAddr.IsForNet(activeNetParams.Params) {
		return nil, fmt.Errorf("address: %v is not valid for this "+
			"network: %v", targetAddr.String(),
			activeNetParams.Params.Name)
	}

	// If the destination address parses to a valid pubkey, we assume the user
	// accidentally tried to send funds to a bare pubkey address. This check is
	// here to prevent unintended transfers.
	decodedAddr, _ := hex.DecodeString(in.Addr)
	_, err = btcec.ParsePubKey(decodedAddr, btcec.S256())
	if err == nil {
		return nil, fmt.Errorf("cannot send coins to pubkeys")
	}

	var txid *chainhash.Hash

	wallet := r.server.cc.wallet

	// If the send all flag is active, then we'll attempt to sweep all the
	// coins in the wallet in a single transaction (if possible),
	// otherwise, we'll respect the amount, and attempt a regular 2-output
	// send.
	if in.SendAll {
		// At this point, the amount shouldn't be set since we've been
		// instructed to sweep all the coins from the wallet.
		if in.Amount != 0 {
			return nil, fmt.Errorf("amount set while SendAll is " +
				"active")
		}

		_, bestHeight, err := r.server.cc.chainIO.GetBestBlock()
		if err != nil {
			return nil, err
		}

		// With the sweeper instance created, we can now generate a
		// transaction that will sweep ALL outputs from the wallet in a
		// single transaction. This will be generated in a concurrent
		// safe manner, so no need to worry about locking.
		sweepTxPkg, err := sweep.CraftSweepAllTx(
			feePerKw, uint32(bestHeight), targetAddr, wallet,
			wallet.WalletController, wallet.WalletController,
			r.server.cc.feeEstimator, r.server.cc.signer,
		)
		if err != nil {
			return nil, err
		}

		rpcsLog.Debugf("Sweeping all coins from wallet to addr=%v, "+
			"with tx=%v", in.Addr, spew.Sdump(sweepTxPkg.SweepTx))

		// As our sweep transaction was created, successfully, we'll
		// now attempt to publish it, cancelling the sweep pkg to
		// return all outputs if it fails.
		err = wallet.PublishTransaction(sweepTxPkg.SweepTx)
		if err != nil {
			sweepTxPkg.CancelSweepAttempt()

			return nil, fmt.Errorf("unable to broadcast sweep "+
				"transaction: %v", err)
		}

		sweepTXID := sweepTxPkg.SweepTx.TxHash()
		txid = &sweepTXID
	} else {

		// We'll now construct out payment map, and use the wallet's
		// coin selection synchronization method to ensure that no coin
		// selection (funding, sweep alls, other sends) can proceed
		// while we instruct the wallet to send this transaction.
		paymentMap := map[string]int64{targetAddr.String(): in.Amount}
		err := wallet.WithCoinSelectLock(func() error {
			newTXID, err := r.sendCoinsOnChain(paymentMap, feePerKw)
			if err != nil {
				return err
			}

			txid = newTXID

			return nil
		})
		if err != nil {
			return nil, err
		}
	}

	rpcsLog.Infof("[sendcoins] spend generated txid: %v", txid.String())

	return &lnrpc.SendCoinsResponse{Txid: txid.String()}, nil
}

// SendMany handles a request for a transaction create multiple specified
// outputs in parallel.
func (r *rpcServer) SendMany(ctx context.Context,
	in *lnrpc.SendManyRequest) (*lnrpc.SendManyResponse, error) {

	// Based on the passed fee related parameters, we'll determine an
	// appropriate fee rate for this transaction.
	satPerKw := lnwallet.SatPerKVByte(in.SatPerByte * 1000).FeePerKWeight()
	feePerKw, err := sweep.DetermineFeePerKw(
		r.server.cc.feeEstimator, sweep.FeePreference{
			ConfTarget: uint32(in.TargetConf),
			FeeRate:    satPerKw,
		},
	)
	if err != nil {
		return nil, err
	}

	rpcsLog.Infof("[sendmany] outputs=%v, sat/kw=%v",
		spew.Sdump(in.AddrToAmount), int64(feePerKw))

	var txid *chainhash.Hash

	// We'll attempt to send to the target set of outputs, ensuring that we
	// synchronize with any other ongoing coin selection attempts which
	// happen to also be concurrently executing.
	wallet := r.server.cc.wallet
	err = wallet.WithCoinSelectLock(func() error {
		sendManyTXID, err := r.sendCoinsOnChain(
			in.AddrToAmount, feePerKw,
		)
		if err != nil {
			return err
		}

		txid = sendManyTXID

		return nil
	})
	if err != nil {
		return nil, err
	}

	rpcsLog.Infof("[sendmany] spend generated txid: %v", txid.String())

	return &lnrpc.SendManyResponse{Txid: txid.String()}, nil
}

// NewAddress creates a new address under control of the local wallet.
func (r *rpcServer) NewAddress(ctx context.Context,
	in *lnrpc.NewAddressRequest) (*lnrpc.NewAddressResponse, error) {

	// Translate the gRPC proto address type to the wallet controller's
	// available address types.
	var (
		addr btcutil.Address
		err  error
	)
	switch in.Type {
	case lnrpc.AddressType_WITNESS_PUBKEY_HASH:
		addr, err = r.server.cc.wallet.NewAddress(
			lnwallet.WitnessPubKey, false,
		)
		if err != nil {
			return nil, err
		}

	case lnrpc.AddressType_NESTED_PUBKEY_HASH:
		addr, err = r.server.cc.wallet.NewAddress(
			lnwallet.NestedWitnessPubKey, false,
		)
		if err != nil {
			return nil, err
		}

	case lnrpc.AddressType_UNUSED_WITNESS_PUBKEY_HASH:
		addr, err = r.server.cc.wallet.LastUnusedAddress(
			lnwallet.WitnessPubKey,
		)
		if err != nil {
			return nil, err
		}

	case lnrpc.AddressType_UNUSED_NESTED_PUBKEY_HASH:
		addr, err = r.server.cc.wallet.LastUnusedAddress(
			lnwallet.NestedWitnessPubKey,
		)
		if err != nil {
			return nil, err
		}
	}

	rpcsLog.Debugf("[newaddress] type=%v addr=%v", in.Type, addr.String())
	return &lnrpc.NewAddressResponse{Address: addr.String()}, nil
}

var (
	// signedMsgPrefix is a special prefix that we'll prepend to any
	// messages we sign/verify. We do this to ensure that we don't
	// accidentally sign a sighash, or other sensitive material. By
	// prepending this fragment, we mind message signing to our particular
	// context.
	signedMsgPrefix = []byte("Lightning Signed Message:")
)

// SignMessage signs a message with the resident node's private key. The
// returned signature string is zbase32 encoded and pubkey recoverable, meaning
// that only the message digest and signature are needed for verification.
func (r *rpcServer) SignMessage(ctx context.Context,
	in *lnrpc.SignMessageRequest) (*lnrpc.SignMessageResponse, error) {

	if in.Msg == nil {
		return nil, fmt.Errorf("need a message to sign")
	}

	in.Msg = append(signedMsgPrefix, in.Msg...)
	sigBytes, err := r.server.nodeSigner.SignCompact(in.Msg)
	if err != nil {
		return nil, err
	}

	sig := zbase32.EncodeToString(sigBytes)
	return &lnrpc.SignMessageResponse{Signature: sig}, nil
}

// VerifyMessage verifies a signature over a msg. The signature must be zbase32
// encoded and signed by an active node in the resident node's channel
// database. In addition to returning the validity of the signature,
// VerifyMessage also returns the recovered pubkey from the signature.
func (r *rpcServer) VerifyMessage(ctx context.Context,
	in *lnrpc.VerifyMessageRequest) (*lnrpc.VerifyMessageResponse, error) {

	if in.Msg == nil {
		return nil, fmt.Errorf("need a message to verify")
	}

	// The signature should be zbase32 encoded
	sig, err := zbase32.DecodeString(in.Signature)
	if err != nil {
		return nil, fmt.Errorf("failed to decode signature: %v", err)
	}

	// The signature is over the double-sha256 hash of the message.
	in.Msg = append(signedMsgPrefix, in.Msg...)
	digest := chainhash.DoubleHashB(in.Msg)

	// RecoverCompact both recovers the pubkey and validates the signature.
	pubKey, _, err := btcec.RecoverCompact(btcec.S256(), sig, digest)
	if err != nil {
		return &lnrpc.VerifyMessageResponse{Valid: false}, nil
	}
	pubKeyHex := hex.EncodeToString(pubKey.SerializeCompressed())

	var pub [33]byte
	copy(pub[:], pubKey.SerializeCompressed())

	// Query the channel graph to ensure a node in the network with active
	// channels signed the message.
	//
	// TODO(phlip9): Require valid nodes to have capital in active channels.
	graph := r.server.chanDB.ChannelGraph()
	_, active, err := graph.HasLightningNode(pub)
	if err != nil {
		return nil, fmt.Errorf("failed to query graph: %v", err)
	}

	return &lnrpc.VerifyMessageResponse{
		Valid:  active,
		Pubkey: pubKeyHex,
	}, nil
}

// ConnectPeer attempts to establish a connection to a remote peer.
func (r *rpcServer) ConnectPeer(ctx context.Context,
	in *lnrpc.ConnectPeerRequest) (*lnrpc.ConnectPeerResponse, error) {

	// The server hasn't yet started, so it won't be able to service any of
	// our requests, so we'll bail early here.
	if !r.server.Started() {
		return nil, fmt.Errorf("chain backend is still syncing, server " +
			"not active yet")
	}

	if in.Addr == nil {
		return nil, fmt.Errorf("need: lnc pubkeyhash@hostname")
	}

	pubkeyHex, err := hex.DecodeString(in.Addr.Pubkey)
	if err != nil {
		return nil, err
	}
	pubKey, err := btcec.ParsePubKey(pubkeyHex, btcec.S256())
	if err != nil {
		return nil, err
	}

	// Connections to ourselves are disallowed for obvious reasons.
	if pubKey.IsEqual(r.server.identityPriv.PubKey()) {
		return nil, fmt.Errorf("cannot make connection to self")
	}

	addr, err := parseAddr(in.Addr.Host)
	if err != nil {
		return nil, err
	}

	peerAddr := &lnwire.NetAddress{
		IdentityKey: pubKey,
		Address:     addr,
		ChainNet:    activeNetParams.Net,
	}

	rpcsLog.Debugf("[connectpeer] requested connection to %x@%s",
		peerAddr.IdentityKey.SerializeCompressed(), peerAddr.Address)

	if err := r.server.ConnectToPeer(peerAddr, in.Perm); err != nil {
		rpcsLog.Errorf("[connectpeer]: error connecting to peer: %v", err)
		return nil, err
	}

	rpcsLog.Debugf("Connected to peer: %v", peerAddr.String())
	return &lnrpc.ConnectPeerResponse{}, nil
}

// DisconnectPeer attempts to disconnect one peer from another identified by a
// given pubKey. In the case that we currently have a pending or active channel
// with the target peer, this action will be disallowed.
func (r *rpcServer) DisconnectPeer(ctx context.Context,
	in *lnrpc.DisconnectPeerRequest) (*lnrpc.DisconnectPeerResponse, error) {

	rpcsLog.Debugf("[disconnectpeer] from peer(%s)", in.PubKey)

	if !r.server.Started() {
		return nil, fmt.Errorf("chain backend is still syncing, server " +
			"not active yet")
	}

	// First we'll validate the string passed in within the request to
	// ensure that it's a valid hex-string, and also a valid compressed
	// public key.
	pubKeyBytes, err := hex.DecodeString(in.PubKey)
	if err != nil {
		return nil, fmt.Errorf("unable to decode pubkey bytes: %v", err)
	}
	peerPubKey, err := btcec.ParsePubKey(pubKeyBytes, btcec.S256())
	if err != nil {
		return nil, fmt.Errorf("unable to parse pubkey: %v", err)
	}

	// Next, we'll fetch the pending/active channels we have with a
	// particular peer.
	nodeChannels, err := r.server.chanDB.FetchOpenChannels(peerPubKey)
	if err != nil {
		return nil, fmt.Errorf("unable to fetch channels for peer: %v", err)
	}

	// In order to avoid erroneously disconnecting from a peer that we have
	// an active channel with, if we have any channels active with this
	// peer, then we'll disallow disconnecting from them.
	if len(nodeChannels) > 0 && !cfg.UnsafeDisconnect {
		return nil, fmt.Errorf("cannot disconnect from peer(%x), "+
			"all active channels with the peer need to be closed "+
			"first", pubKeyBytes)
	}

	// With all initial validation complete, we'll now request that the
	// server disconnects from the peer.
	if err := r.server.DisconnectPeer(peerPubKey); err != nil {
		return nil, fmt.Errorf("unable to disconnect peer: %v", err)
	}

	return &lnrpc.DisconnectPeerResponse{}, nil
}

// extractOpenChannelMinConfs extracts the minimum number of confirmations from
// the OpenChannelRequest that each output used to fund the channel's funding
// transaction should satisfy.
func extractOpenChannelMinConfs(in *lnrpc.OpenChannelRequest) (int32, error) {
	switch {
	// Ensure that the MinConfs parameter is non-negative.
	case in.MinConfs < 0:
		return 0, errors.New("minimum number of confirmations must " +
			"be a non-negative number")

	// The funding transaction should not be funded with unconfirmed outputs
	// unless explicitly specified by SpendUnconfirmed. We do this to
	// provide sane defaults to the OpenChannel RPC, as otherwise, if the
	// MinConfs field isn't explicitly set by the caller, we'll use
	// unconfirmed outputs without the caller being aware.
	case in.MinConfs == 0 && !in.SpendUnconfirmed:
		return 1, nil

	// In the event that the caller set MinConfs > 0 and SpendUnconfirmed to
	// true, we'll return an error to indicate the conflict.
	case in.MinConfs > 0 && in.SpendUnconfirmed:
		return 0, errors.New("SpendUnconfirmed set to true with " +
			"MinConfs > 0")

	// The funding transaction of the new channel to be created can be
	// funded with unconfirmed outputs.
	case in.SpendUnconfirmed:
		return 0, nil

	// If none of the above cases matched, we'll return the value set
	// explicitly by the caller.
	default:
		return in.MinConfs, nil
	}
}

// OpenChannel attempts to open a singly funded channel specified in the
// request to a remote peer.
func (r *rpcServer) OpenChannel(in *lnrpc.OpenChannelRequest,
	updateStream lnrpc.Lightning_OpenChannelServer) error {

	rpcsLog.Tracef("[openchannel] request to NodeKey(%v) "+
		"allocation(us=%v, them=%v)", in.NodePubkeyString,
		in.LocalFundingAmount, in.PushSat)

	if !r.server.Started() {
		return fmt.Errorf("chain backend is still syncing, server " +
			"not active yet")
	}

	localFundingAmt := btcutil.Amount(in.LocalFundingAmount)
	remoteInitialBalance := btcutil.Amount(in.PushSat)
	minHtlc := lnwire.MilliSatoshi(in.MinHtlcMsat)
	remoteCsvDelay := uint16(in.RemoteCsvDelay)

	// Ensure that the initial balance of the remote party (if pushing
	// satoshis) does not exceed the amount the local party has requested
	// for funding.
	//
	// TODO(roasbeef): incorporate base fee?
	if remoteInitialBalance >= localFundingAmt {
		return fmt.Errorf("amount pushed to remote peer for initial " +
			"state must be below the local funding amount")
	}

	// Ensure that the user doesn't exceed the current soft-limit for
	// channel size. If the funding amount is above the soft-limit, then
	// we'll reject the request.
	if localFundingAmt > MaxFundingAmount {
		return fmt.Errorf("funding amount is too large, the max "+
			"channel size is: %v", MaxFundingAmount)
	}

	// Restrict the size of the channel we'll actually open. At a later
	// level, we'll ensure that the output we create after accounting for
	// fees that a dust output isn't created.
	if localFundingAmt < minChanFundingSize {
		return fmt.Errorf("channel is too small, the minimum channel "+
			"size is: %v SAT", int64(minChanFundingSize))
	}

	// Then, we'll extract the minimum number of confirmations that each
	// output we use to fund the channel's funding transaction should
	// satisfy.
	minConfs, err := extractOpenChannelMinConfs(in)
	if err != nil {
		return err
	}

	var (
		nodePubKey      *btcec.PublicKey
		nodePubKeyBytes []byte
	)

	// TODO(roasbeef): also return channel ID?

	// Ensure that the NodePubKey is set before attempting to use it
	if len(in.NodePubkey) == 0 {
		return fmt.Errorf("NodePubKey is not set")
	}

	// Parse the raw bytes of the node key into a pubkey object so we
	// can easily manipulate it.
	nodePubKey, err = btcec.ParsePubKey(in.NodePubkey, btcec.S256())
	if err != nil {
		return err
	}

	// Making a channel to ourselves wouldn't be of any use, so we
	// explicitly disallow them.
	if nodePubKey.IsEqual(r.server.identityPriv.PubKey()) {
		return fmt.Errorf("cannot open channel to self")
	}

	nodePubKeyBytes = nodePubKey.SerializeCompressed()

	// Based on the passed fee related parameters, we'll determine an
	// appropriate fee rate for the funding transaction.
	satPerKw := lnwallet.SatPerKVByte(in.SatPerByte * 1000).FeePerKWeight()
	feeRate, err := sweep.DetermineFeePerKw(
		r.server.cc.feeEstimator, sweep.FeePreference{
			ConfTarget: uint32(in.TargetConf),
			FeeRate:    satPerKw,
		},
	)
	if err != nil {
		return err
	}

	rpcsLog.Debugf("[openchannel]: using fee of %v sat/kw for funding tx",
		int64(feeRate))

	// Instruct the server to trigger the necessary events to attempt to
	// open a new channel. A stream is returned in place, this stream will
	// be used to consume updates of the state of the pending channel.
	req := &openChanReq{
		targetPubkey:    nodePubKey,
		chainHash:       *activeNetParams.GenesisHash,
		localFundingAmt: localFundingAmt,
		pushAmt:         lnwire.NewMSatFromSatoshis(remoteInitialBalance),
		minHtlc:         minHtlc,
		fundingFeePerKw: feeRate,
		private:         in.Private,
		remoteCsvDelay:  remoteCsvDelay,
		minConfs:        minConfs,
	}

	updateChan, errChan := r.server.OpenChannel(req)

	var outpoint wire.OutPoint
out:
	for {
		select {
		case err := <-errChan:
			rpcsLog.Errorf("unable to open channel to NodeKey(%x): %v",
				nodePubKeyBytes, err)
			return err
		case fundingUpdate := <-updateChan:
			rpcsLog.Tracef("[openchannel] sending update: %v",
				fundingUpdate)
			if err := updateStream.Send(fundingUpdate); err != nil {
				return err
			}

			// If a final channel open update is being sent, then
			// we can break out of our recv loop as we no longer
			// need to process any further updates.
			switch update := fundingUpdate.Update.(type) {
			case *lnrpc.OpenStatusUpdate_ChanOpen:
				chanPoint := update.ChanOpen.ChannelPoint
				txid, err := GetChanPointFundingTxid(chanPoint)
				if err != nil {
					return err
				}
				outpoint = wire.OutPoint{
					Hash:  *txid,
					Index: chanPoint.OutputIndex,
				}

				break out
			}
		case <-r.quit:
			return nil
		}
	}

	rpcsLog.Tracef("[openchannel] success NodeKey(%x), ChannelPoint(%v)",
		nodePubKeyBytes, outpoint)
	return nil
}

// OpenChannelSync is a synchronous version of the OpenChannel RPC call. This
// call is meant to be consumed by clients to the REST proxy. As with all other
// sync calls, all byte slices are instead to be populated as hex encoded
// strings.
func (r *rpcServer) OpenChannelSync(ctx context.Context,
	in *lnrpc.OpenChannelRequest) (*lnrpc.ChannelPoint, error) {

	rpcsLog.Tracef("[openchannel] request to NodeKey(%v) "+
		"allocation(us=%v, them=%v)", in.NodePubkeyString,
		in.LocalFundingAmount, in.PushSat)

	// We don't allow new channels to be open while the server is still
	// syncing, as otherwise we may not be able to obtain the relevant
	// notifications.
	if !r.server.Started() {
		return nil, fmt.Errorf("chain backend is still syncing, server " +
			"not active yet")
	}

	// Creation of channels before the wallet syncs up is currently
	// disallowed.
	isSynced, _, err := r.server.cc.wallet.IsSynced()
	if err != nil {
		return nil, err
	}
	if !isSynced {
		return nil, errors.New("channels cannot be created before the " +
			"wallet is fully synced")
	}

	// Decode the provided target node's public key, parsing it into a pub
	// key object. For all sync call, byte slices are expected to be
	// encoded as hex strings.
	keyBytes, err := hex.DecodeString(in.NodePubkeyString)
	if err != nil {
		return nil, err
	}
	nodepubKey, err := btcec.ParsePubKey(keyBytes, btcec.S256())
	if err != nil {
		return nil, err
	}

	localFundingAmt := btcutil.Amount(in.LocalFundingAmount)
	remoteInitialBalance := btcutil.Amount(in.PushSat)
	minHtlc := lnwire.MilliSatoshi(in.MinHtlcMsat)
	remoteCsvDelay := uint16(in.RemoteCsvDelay)

	// Ensure that the initial balance of the remote party (if pushing
	// satoshis) does not exceed the amount the local party has requested
	// for funding.
	if remoteInitialBalance >= localFundingAmt {
		return nil, fmt.Errorf("amount pushed to remote peer for " +
			"initial state must be below the local funding amount")
	}

	// Restrict the size of the channel we'll actually open. At a later
	// level, we'll ensure that the output we create after accounting for
	// fees that a dust output isn't created.
	if localFundingAmt < minChanFundingSize {
		return nil, fmt.Errorf("channel is too small, the minimum channel "+
			"size is: %v SAT", int64(minChanFundingSize))
	}

	// Then, we'll extract the minimum number of confirmations that each
	// output we use to fund the channel's funding transaction should
	// satisfy.
	minConfs, err := extractOpenChannelMinConfs(in)
	if err != nil {
		return nil, err
	}

	// Based on the passed fee related parameters, we'll determine an
	// appropriate fee rate for the funding transaction.
	satPerKw := lnwallet.SatPerKVByte(in.SatPerByte * 1000).FeePerKWeight()
	feeRate, err := sweep.DetermineFeePerKw(
		r.server.cc.feeEstimator, sweep.FeePreference{
			ConfTarget: uint32(in.TargetConf),
			FeeRate:    satPerKw,
		},
	)
	if err != nil {
		return nil, err
	}

	rpcsLog.Tracef("[openchannel] target sat/kw for funding tx: %v",
		int64(feeRate))

	req := &openChanReq{
		targetPubkey:    nodepubKey,
		chainHash:       *activeNetParams.GenesisHash,
		localFundingAmt: localFundingAmt,
		pushAmt:         lnwire.NewMSatFromSatoshis(remoteInitialBalance),
		minHtlc:         minHtlc,
		fundingFeePerKw: feeRate,
		private:         in.Private,
		remoteCsvDelay:  remoteCsvDelay,
		minConfs:        minConfs,
	}

	updateChan, errChan := r.server.OpenChannel(req)
	select {
	// If an error occurs them immediately return the error to the client.
	case err := <-errChan:
		rpcsLog.Errorf("unable to open channel to NodeKey(%x): %v",
			nodepubKey, err)
		return nil, err

	// Otherwise, wait for the first channel update. The first update sent
	// is when the funding transaction is broadcast to the network.
	case fundingUpdate := <-updateChan:
		rpcsLog.Tracef("[openchannel] sending update: %v",
			fundingUpdate)

		// Parse out the txid of the pending funding transaction. The
		// sync client can use this to poll against the list of
		// PendingChannels.
		openUpdate := fundingUpdate.Update.(*lnrpc.OpenStatusUpdate_ChanPending)
		chanUpdate := openUpdate.ChanPending

		return &lnrpc.ChannelPoint{
			FundingTxid: &lnrpc.ChannelPoint_FundingTxidBytes{
				FundingTxidBytes: chanUpdate.Txid,
			},
			OutputIndex: chanUpdate.OutputIndex,
		}, nil
	case <-r.quit:
		return nil, nil
	}
}

// GetChanPointFundingTxid returns the given channel point's funding txid in
// raw bytes.
func GetChanPointFundingTxid(chanPoint *lnrpc.ChannelPoint) (*chainhash.Hash, error) {
	var txid []byte

	// A channel point's funding txid can be get/set as a byte slice or a
	// string. In the case it is a string, decode it.
	switch chanPoint.GetFundingTxid().(type) {
	case *lnrpc.ChannelPoint_FundingTxidBytes:
		txid = chanPoint.GetFundingTxidBytes()
	case *lnrpc.ChannelPoint_FundingTxidStr:
		s := chanPoint.GetFundingTxidStr()
		h, err := chainhash.NewHashFromStr(s)
		if err != nil {
			return nil, err
		}

		txid = h[:]
	}

	return chainhash.NewHash(txid)
}

// CloseChannel attempts to close an active channel identified by its channel
// point. The actions of this method can additionally be augmented to attempt
// a force close after a timeout period in the case of an inactive peer.
func (r *rpcServer) CloseChannel(in *lnrpc.CloseChannelRequest,
	updateStream lnrpc.Lightning_CloseChannelServer) error {

	// If the user didn't specify a channel point, then we'll reject this
	// request all together.
	if in.GetChannelPoint() == nil {
		return fmt.Errorf("must specify channel point in close channel")
	}

	// If force closing a channel, the fee set in the commitment transaction
	// is used.
	if in.Force && (in.SatPerByte != 0 || in.TargetConf != 0) {
		return fmt.Errorf("force closing a channel uses a pre-defined fee")
	}

	force := in.Force
	index := in.ChannelPoint.OutputIndex
	txid, err := GetChanPointFundingTxid(in.GetChannelPoint())
	if err != nil {
		rpcsLog.Errorf("[closechannel] unable to get funding txid: %v", err)
		return err
	}
	chanPoint := wire.NewOutPoint(txid, index)

	rpcsLog.Tracef("[closechannel] request for ChannelPoint(%v), force=%v",
		chanPoint, force)

	var (
		updateChan chan interface{}
		errChan    chan error
	)

	// TODO(roasbeef): if force and peer online then don't force?

	// First, we'll fetch the channel as is, as we'll need to examine it
	// regardless of if this is a force close or not.
	channel, err := r.fetchActiveChannel(*chanPoint)
	if err != nil {
		return err
	}

	// If a force closure was requested, then we'll handle all the details
	// around the creation and broadcast of the unilateral closure
	// transaction here rather than going to the switch as we don't require
	// interaction from the peer.
	if force {
		_, bestHeight, err := r.server.cc.chainIO.GetBestBlock()
		if err != nil {
			return err
		}

		// As we're force closing this channel, as a precaution, we'll
		// ensure that the switch doesn't continue to see this channel
		// as eligible for forwarding HTLC's. If the peer is online,
		// then we'll also purge all of its indexes.
		remotePub := &channel.StateSnapshot().RemoteIdentity
		if peer, err := r.server.FindPeer(remotePub); err == nil {
			// TODO(roasbeef): actually get the active channel
			// instead too?
			//  * so only need to grab from database
			peer.WipeChannel(channel.ChannelPoint())
		} else {
			chanID := lnwire.NewChanIDFromOutPoint(channel.ChannelPoint())
			r.server.htlcSwitch.RemoveLink(chanID)
		}

		// With the necessary indexes cleaned up, we'll now force close
		// the channel.
		chainArbitrator := r.server.chainArb
		closingTx, err := chainArbitrator.ForceCloseContract(
			*chanPoint,
		)
		if err != nil {
			rpcsLog.Errorf("unable to force close transaction: %v", err)
			return err
		}

		closingTxid := closingTx.TxHash()

		// With the transaction broadcast, we send our first update to
		// the client.
		updateChan = make(chan interface{}, 2)
		updateChan <- &pendingUpdate{
			Txid: closingTxid[:],
		}

		errChan = make(chan error, 1)
		notifier := r.server.cc.chainNotifier
		go waitForChanToClose(uint32(bestHeight), notifier, errChan, chanPoint,
			&closingTxid, closingTx.TxOut[0].PkScript, func() {
				// Respond to the local subsystem which
				// requested the channel closure.
				updateChan <- &channelCloseUpdate{
					ClosingTxid: closingTxid[:],
					Success:     true,
				}
			})
	} else {
		// If the link is not known by the switch, we cannot gracefully close
		// the channel.
		channelID := lnwire.NewChanIDFromOutPoint(chanPoint)
		if _, err := r.server.htlcSwitch.GetLink(channelID); err != nil {
			rpcsLog.Debugf("Trying to non-force close offline channel with "+
				"chan_point=%v", chanPoint)
			return fmt.Errorf("unable to gracefully close channel while peer "+
				"is offline (try force closing it instead): %v", err)
		}

		// Based on the passed fee related parameters, we'll determine
		// an appropriate fee rate for the cooperative closure
		// transaction.
		satPerKw := lnwallet.SatPerKVByte(
			in.SatPerByte * 1000,
		).FeePerKWeight()
		feeRate, err := sweep.DetermineFeePerKw(
			r.server.cc.feeEstimator, sweep.FeePreference{
				ConfTarget: uint32(in.TargetConf),
				FeeRate:    satPerKw,
			},
		)
		if err != nil {
			return err
		}

		rpcsLog.Debugf("Target sat/kw for closing transaction: %v",
			int64(feeRate))

		// Before we attempt the cooperative channel closure, we'll
		// examine the channel to ensure that it doesn't have a
		// lingering HTLC.
		if len(channel.ActiveHtlcs()) != 0 {
			return fmt.Errorf("cannot co-op close channel " +
				"with active htlcs")
		}

		// Otherwise, the caller has requested a regular interactive
		// cooperative channel closure. So we'll forward the request to
		// the htlc switch which will handle the negotiation and
		// broadcast details.
		updateChan, errChan = r.server.htlcSwitch.CloseLink(
			chanPoint, htlcswitch.CloseRegular, feeRate,
		)
	}
out:
	for {
		select {
		case err := <-errChan:
			rpcsLog.Errorf("[closechannel] unable to close "+
				"ChannelPoint(%v): %v", chanPoint, err)
			return err
		case closingUpdate := <-updateChan:
			rpcClosingUpdate, err := createRPCCloseUpdate(
				closingUpdate,
			)
			if err != nil {
				return err
			}

			rpcsLog.Tracef("[closechannel] sending update: %v",
				rpcClosingUpdate)

			if err := updateStream.Send(rpcClosingUpdate); err != nil {
				return err
			}

			// If a final channel closing updates is being sent,
			// then we can break out of our dispatch loop as we no
			// longer need to process any further updates.
			switch closeUpdate := closingUpdate.(type) {
			case *channelCloseUpdate:
				h, _ := chainhash.NewHash(closeUpdate.ClosingTxid)
				rpcsLog.Infof("[closechannel] close completed: "+
					"txid(%v)", h)
				break out
			}
		case <-r.quit:
			return nil
		}
	}

	return nil
}

func createRPCCloseUpdate(update interface{}) (
	*lnrpc.CloseStatusUpdate, error) {

	switch u := update.(type) {
	case *channelCloseUpdate:
		return &lnrpc.CloseStatusUpdate{
			Update: &lnrpc.CloseStatusUpdate_ChanClose{
				ChanClose: &lnrpc.ChannelCloseUpdate{
					ClosingTxid: u.ClosingTxid,
				},
			},
		}, nil
	case *pendingUpdate:
		return &lnrpc.CloseStatusUpdate{
			Update: &lnrpc.CloseStatusUpdate_ClosePending{
				ClosePending: &lnrpc.PendingUpdate{
					Txid:        u.Txid,
					OutputIndex: u.OutputIndex,
				},
			},
		}, nil
	}

	return nil, errors.New("unknown close status update")
}

// AbandonChannel removes all channel state from the database except for a
// close summary. This method can be used to get rid of permanently unusable
// channels due to bugs fixed in newer versions of lnd.
func (r *rpcServer) AbandonChannel(ctx context.Context,
	in *lnrpc.AbandonChannelRequest) (*lnrpc.AbandonChannelResponse, error) {

	// If this isn't the dev build, then we won't allow the RPC to be
	// executed, as it's an advanced feature and won't be activated in
	// regular production/release builds.
	if !build.IsDevBuild() {
		return nil, fmt.Errorf("AbandonChannel RPC call only " +
			"available in dev builds")
	}

	// We'll parse out the arguments to we can obtain the chanPoint of the
	// target channel.
	txid, err := GetChanPointFundingTxid(in.GetChannelPoint())
	if err != nil {
		return nil, err
	}
	index := in.ChannelPoint.OutputIndex
	chanPoint := wire.NewOutPoint(txid, index)

	// With the chanPoint constructed, we'll attempt to find the target
	// channel in the database. If we can't find the channel, then we'll
	// return the error back to the caller.
	dbChan, err := r.server.chanDB.FetchChannel(*chanPoint)
	if err != nil {
		return nil, err
	}

	// Now that we've found the channel, we'll populate a close summary for
	// the channel, so we can store as much information for this abounded
	// channel as possible. We also ensure that we set Pending to false, to
	// indicate that this channel has been "fully" closed.
	_, bestHeight, err := r.server.cc.chainIO.GetBestBlock()
	if err != nil {
		return nil, err
	}
	summary := &channeldb.ChannelCloseSummary{
		CloseType:               channeldb.Abandoned,
		ChanPoint:               *chanPoint,
		ChainHash:               dbChan.ChainHash,
		CloseHeight:             uint32(bestHeight),
		RemotePub:               dbChan.IdentityPub,
		Capacity:                dbChan.Capacity,
		SettledBalance:          dbChan.LocalCommitment.LocalBalance.ToSatoshis(),
		ShortChanID:             dbChan.ShortChanID(),
		RemoteCurrentRevocation: dbChan.RemoteCurrentRevocation,
		RemoteNextRevocation:    dbChan.RemoteNextRevocation,
		LocalChanConfig:         dbChan.LocalChanCfg,
	}

	// Finally, we'll close the channel in the DB, and return back to the
	// caller.
	err = dbChan.CloseChannel(summary)
	if err != nil {
		return nil, err
	}

	return &lnrpc.AbandonChannelResponse{}, nil
}

// fetchActiveChannel attempts to locate a channel identified by its channel
// point from the database's set of all currently opened channels and
// return it as a fully populated state machine
func (r *rpcServer) fetchActiveChannel(chanPoint wire.OutPoint) (
	*lnwallet.LightningChannel, error) {

	dbChan, err := r.server.chanDB.FetchChannel(chanPoint)
	if err != nil {
		return nil, err
	}

	// If the channel is successfully fetched from the database,
	// we create a fully populated channel state machine which
	// uses the db channel as backing storage.
	return lnwallet.NewLightningChannel(
		r.server.cc.wallet.Cfg.Signer, dbChan, nil,
	)
}

// GetInfo returns general information concerning the lightning node including
// its identity pubkey, alias, the chains it is connected to, and information
// concerning the number of open+pending channels.
func (r *rpcServer) GetInfo(ctx context.Context,
	in *lnrpc.GetInfoRequest) (*lnrpc.GetInfoResponse, error) {

	serverPeers := r.server.Peers()

	openChannels, err := r.server.chanDB.FetchAllOpenChannels()
	if err != nil {
		return nil, err
	}

	var activeChannels uint32
	for _, channel := range openChannels {
		chanID := lnwire.NewChanIDFromOutPoint(&channel.FundingOutpoint)
		if r.server.htlcSwitch.HasActiveLink(chanID) {
			activeChannels++
		}
	}

	inactiveChannels := uint32(len(openChannels)) - activeChannels

	pendingChannels, err := r.server.chanDB.FetchPendingChannels()
	if err != nil {
		return nil, fmt.Errorf("unable to get retrieve pending "+
			"channels: %v", err)
	}
	nPendingChannels := uint32(len(pendingChannels))

	idPub := r.server.identityPriv.PubKey().SerializeCompressed()
	encodedIDPub := hex.EncodeToString(idPub)

	bestHash, bestHeight, err := r.server.cc.chainIO.GetBestBlock()
	if err != nil {
		return nil, fmt.Errorf("unable to get best block info: %v", err)
	}

	isSynced, bestHeaderTimestamp, err := r.server.cc.wallet.IsSynced()
	if err != nil {
		return nil, fmt.Errorf("unable to sync PoV of the wallet "+
			"with current best block in the main chain: %v", err)
	}

	network := normalizeNetwork(activeNetParams.Name)
	activeChains := make([]*lnrpc.Chain, registeredChains.NumActiveChains())
	for i, chain := range registeredChains.ActiveChains() {
		activeChains[i] = &lnrpc.Chain{
			Chain:   chain.String(),
			Network: network,
		}

	}

	// Check if external IP addresses were provided to lnd and use them
	// to set the URIs.
	nodeAnn, err := r.server.genNodeAnnouncement(false)
	if err != nil {
		return nil, fmt.Errorf("unable to retrieve current fully signed "+
			"node announcement: %v", err)
	}
	addrs := nodeAnn.Addresses
	uris := make([]string, len(addrs))
	for i, addr := range addrs {
		uris[i] = fmt.Sprintf("%s@%s", encodedIDPub, addr.String())
	}

	// TODO(roasbeef): add synced height n stuff
	return &lnrpc.GetInfoResponse{
		IdentityPubkey:      encodedIDPub,
		NumPendingChannels:  nPendingChannels,
		NumActiveChannels:   activeChannels,
		NumInactiveChannels: inactiveChannels,
		NumPeers:            uint32(len(serverPeers)),
		BlockHeight:         uint32(bestHeight),
		BlockHash:           bestHash.String(),
		SyncedToChain:       isSynced,
		Testnet:             isTestnet(&activeNetParams),
		Chains:              activeChains,
		Uris:                uris,
		Alias:               nodeAnn.Alias.String(),
		Color:               routing.EncodeHexColor(nodeAnn.RGBColor),
		BestHeaderTimestamp: int64(bestHeaderTimestamp),
		Version:             build.Version(),
	}, nil
}

// ListPeers returns a verbose listing of all currently active peers.
func (r *rpcServer) ListPeers(ctx context.Context,
	in *lnrpc.ListPeersRequest) (*lnrpc.ListPeersResponse, error) {

	rpcsLog.Tracef("[listpeers] request")

	serverPeers := r.server.Peers()
	resp := &lnrpc.ListPeersResponse{
		Peers: make([]*lnrpc.Peer, 0, len(serverPeers)),
	}

	for _, serverPeer := range serverPeers {
		var (
			satSent int64
			satRecv int64
		)

		// In order to display the total number of satoshis of outbound
		// (sent) and inbound (recv'd) satoshis that have been
		// transported through this peer, we'll sum up the sent/recv'd
		// values for each of the active channels we have with the
		// peer.
		chans := serverPeer.ChannelSnapshots()
		for _, c := range chans {
			satSent += int64(c.TotalMSatSent.ToSatoshis())
			satRecv += int64(c.TotalMSatReceived.ToSatoshis())
		}

		nodePub := serverPeer.PubKey()

		// Retrieve the peer's sync type. If we don't currently have a
		// syncer for the peer, then we'll default to a passive sync.
		// This can happen if the RPC is called while a peer is
		// initializing.
		syncer, ok := r.server.authGossiper.SyncManager().GossipSyncer(
			nodePub,
		)

		var lnrpcSyncType lnrpc.Peer_SyncType
		if !ok {
			rpcsLog.Warnf("Gossip syncer for peer=%x not found",
				nodePub)
			lnrpcSyncType = lnrpc.Peer_UNKNOWN_SYNC
		} else {
			syncType := syncer.SyncType()
			switch syncType {
			case discovery.ActiveSync:
				lnrpcSyncType = lnrpc.Peer_ACTIVE_SYNC
			case discovery.PassiveSync:
				lnrpcSyncType = lnrpc.Peer_PASSIVE_SYNC
			default:
				return nil, fmt.Errorf("unhandled sync type %v",
					syncType)
			}
		}

		peer := &lnrpc.Peer{
			PubKey:    hex.EncodeToString(nodePub[:]),
			Address:   serverPeer.conn.RemoteAddr().String(),
			Inbound:   serverPeer.inbound,
			BytesRecv: atomic.LoadUint64(&serverPeer.bytesReceived),
			BytesSent: atomic.LoadUint64(&serverPeer.bytesSent),
			SatSent:   satSent,
			SatRecv:   satRecv,
			PingTime:  serverPeer.PingTime(),
			SyncType:  lnrpcSyncType,
		}

		resp.Peers = append(resp.Peers, peer)
	}

	rpcsLog.Debugf("[listpeers] yielded %v peers", serverPeers)

	return resp, nil
}

// WalletBalance returns total unspent outputs(confirmed and unconfirmed), all
// confirmed unspent outputs and all unconfirmed unspent outputs under control
// by the wallet. This method can be modified by having the request specify
// only witness outputs should be factored into the final output sum.
// TODO(roasbeef): add async hooks into wallet balance changes
func (r *rpcServer) WalletBalance(ctx context.Context,
	in *lnrpc.WalletBalanceRequest) (*lnrpc.WalletBalanceResponse, error) {

	// Get total balance, from txs that have >= 0 confirmations.
	totalBal, err := r.server.cc.wallet.ConfirmedBalance(0)
	if err != nil {
		return nil, err
	}

	// Get confirmed balance, from txs that have >= 1 confirmations.
	// TODO(halseth): get both unconfirmed and confirmed balance in one
	// call, as this is racy.
	confirmedBal, err := r.server.cc.wallet.ConfirmedBalance(1)
	if err != nil {
		return nil, err
	}

	// Get unconfirmed balance, from txs with 0 confirmations.
	unconfirmedBal := totalBal - confirmedBal

	rpcsLog.Debugf("[walletbalance] Total balance=%v (confirmed=%v, "+
		"unconfirmed=%v)", totalBal, confirmedBal, unconfirmedBal)

	return &lnrpc.WalletBalanceResponse{
		TotalBalance:       int64(totalBal),
		ConfirmedBalance:   int64(confirmedBal),
		UnconfirmedBalance: int64(unconfirmedBal),
	}, nil
}

// ChannelBalance returns the total available channel flow across all open
// channels in satoshis.
func (r *rpcServer) ChannelBalance(ctx context.Context,
	in *lnrpc.ChannelBalanceRequest) (*lnrpc.ChannelBalanceResponse, error) {

	openChannels, err := r.server.chanDB.FetchAllOpenChannels()
	if err != nil {
		return nil, err
	}

	var balance btcutil.Amount
	for _, channel := range openChannels {
		balance += channel.LocalCommitment.LocalBalance.ToSatoshis()
	}

	pendingChannels, err := r.server.chanDB.FetchPendingChannels()
	if err != nil {
		return nil, err
	}

	var pendingOpenBalance btcutil.Amount
	for _, channel := range pendingChannels {
		pendingOpenBalance += channel.LocalCommitment.LocalBalance.ToSatoshis()
	}

	rpcsLog.Debugf("[channelbalance] balance=%v pending-open=%v",
		balance, pendingOpenBalance)

	return &lnrpc.ChannelBalanceResponse{
		Balance:            int64(balance),
		PendingOpenBalance: int64(pendingOpenBalance),
	}, nil
}

// PendingChannels returns a list of all the channels that are currently
// considered "pending". A channel is pending if it has finished the funding
// workflow and is waiting for confirmations for the funding txn, or is in the
// process of closure, either initiated cooperatively or non-cooperatively.
func (r *rpcServer) PendingChannels(ctx context.Context,
	in *lnrpc.PendingChannelsRequest) (*lnrpc.PendingChannelsResponse, error) {

	rpcsLog.Debugf("[pendingchannels]")

	resp := &lnrpc.PendingChannelsResponse{}

	// First, we'll populate the response with all the channels that are
	// soon to be opened. We can easily fetch this data from the database
	// and map the db struct to the proto response.
	pendingOpenChannels, err := r.server.chanDB.FetchPendingChannels()
	if err != nil {
		rpcsLog.Errorf("unable to fetch pending channels: %v", err)
		return nil, err
	}
	resp.PendingOpenChannels = make([]*lnrpc.PendingChannelsResponse_PendingOpenChannel,
		len(pendingOpenChannels))
	for i, pendingChan := range pendingOpenChannels {
		pub := pendingChan.IdentityPub.SerializeCompressed()

		// As this is required for display purposes, we'll calculate
		// the weight of the commitment transaction. We also add on the
		// estimated weight of the witness to calculate the weight of
		// the transaction if it were to be immediately unilaterally
		// broadcast.
		// TODO(roasbeef): query for funding tx from wallet, display
		// that also?
		localCommitment := pendingChan.LocalCommitment
		utx := btcutil.NewTx(localCommitment.CommitTx)
		commitBaseWeight := blockchain.GetTransactionWeight(utx)
		commitWeight := commitBaseWeight + input.WitnessCommitmentTxWeight

		resp.PendingOpenChannels[i] = &lnrpc.PendingChannelsResponse_PendingOpenChannel{
			Channel: &lnrpc.PendingChannelsResponse_PendingChannel{
<<<<<<< HEAD
				RemoteNodePub:     hex.EncodeToString(pub),
				ChannelPoint:      pendingChan.FundingOutpoint.String(),
				Capacity:          int64(pendingChan.Capacity),
				LocalBalance:      int64(localCommitment.LocalBalance.ToSatoshis()),
				RemoteBalance:     int64(localCommitment.RemoteBalance.ToSatoshis()),
				LocalChanReserve:  int64(pendingChan.LocalChanCfg.ChanReserve),
				RemoteChanReserve: int64(pendingChan.RemoteChanCfg.ChanReserve),
=======
				RemoteNodePub:        hex.EncodeToString(pub),
				ChannelPoint:         pendingChan.FundingOutpoint.String(),
				Capacity:             int64(pendingChan.Capacity),
				LocalBalance:         int64(localCommitment.LocalBalance.ToSatoshis()),
				RemoteBalance:        int64(localCommitment.RemoteBalance.ToSatoshis()),
				LocalChanReserveSat:  int64(pendingChan.LocalChanCfg.ChanReserve),
				RemoteChanReserveSat: int64(pendingChan.RemoteChanCfg.ChanReserve),
>>>>>>> add905d1
			},
			CommitWeight: commitWeight,
			CommitFee:    int64(localCommitment.CommitFee),
			FeePerKw:     int64(localCommitment.FeePerKw),
			// TODO(roasbeef): need to track confirmation height
		}
	}

	_, currentHeight, err := r.server.cc.chainIO.GetBestBlock()
	if err != nil {
		return nil, err
	}

	// Next, we'll examine the channels that are soon to be closed so we
	// can populate these fields within the response.
	pendingCloseChannels, err := r.server.chanDB.FetchClosedChannels(true)
	if err != nil {
		rpcsLog.Errorf("unable to fetch closed channels: %v", err)
		return nil, err
	}
	for _, pendingClose := range pendingCloseChannels {
		// First construct the channel struct itself, this will be
		// needed regardless of how this channel was closed.
		pub := pendingClose.RemotePub.SerializeCompressed()
		chanPoint := pendingClose.ChanPoint
		channel := &lnrpc.PendingChannelsResponse_PendingChannel{
			RemoteNodePub: hex.EncodeToString(pub),
			ChannelPoint:  chanPoint.String(),
			Capacity:      int64(pendingClose.Capacity),
			LocalBalance:  int64(pendingClose.SettledBalance),
		}

		closeTXID := pendingClose.ClosingTXID.String()

		switch pendingClose.CloseType {

		// If the channel was closed cooperatively, then we'll only
		// need to tack on the closing txid.
		// TODO(halseth): remove. After recent changes, a coop closed
		// channel should never be in the "pending close" state.
		// Keeping for now to let someone that upgraded in the middle
		// of a close let their closing tx confirm.
		case channeldb.CooperativeClose:
			resp.PendingClosingChannels = append(
				resp.PendingClosingChannels,
				&lnrpc.PendingChannelsResponse_ClosedChannel{
					Channel:     channel,
					ClosingTxid: closeTXID,
				},
			)

			resp.TotalLimboBalance += channel.LocalBalance

		// If the channel was force closed, then we'll need to query
		// the utxoNursery for additional information.
		// TODO(halseth): distinguish remote and local case?
		case channeldb.LocalForceClose, channeldb.RemoteForceClose:
			forceClose := &lnrpc.PendingChannelsResponse_ForceClosedChannel{
				Channel:     channel,
				ClosingTxid: closeTXID,
			}

			// Fetch reports from both nursery and resolvers. At the
			// moment this is not an atomic snapshot. This is
			// planned to be resolved when the nursery is removed
			// and channel arbitrator will be the single source for
			// these kind of reports.
			err := r.nurseryPopulateForceCloseResp(
				&chanPoint, currentHeight, forceClose,
			)
			if err != nil {
				return nil, err
			}

			err = r.arbitratorPopulateForceCloseResp(
				&chanPoint, currentHeight, forceClose,
			)
			if err != nil {
				return nil, err
			}

			resp.TotalLimboBalance += int64(forceClose.LimboBalance)

			resp.PendingForceClosingChannels = append(
				resp.PendingForceClosingChannels,
				forceClose,
			)
		}
	}

	// We'll also fetch all channels that are open, but have had their
	// commitment broadcasted, meaning they are waiting for the closing
	// transaction to confirm.
	waitingCloseChans, err := r.server.chanDB.FetchWaitingCloseChannels()
	if err != nil {
		rpcsLog.Errorf("unable to fetch channels waiting close: %v",
			err)
		return nil, err
	}

	for _, waitingClose := range waitingCloseChans {
		pub := waitingClose.IdentityPub.SerializeCompressed()
		chanPoint := waitingClose.FundingOutpoint
		channel := &lnrpc.PendingChannelsResponse_PendingChannel{
			RemoteNodePub: hex.EncodeToString(pub),
			ChannelPoint:  chanPoint.String(),
			Capacity:      int64(waitingClose.Capacity),
			LocalBalance:  int64(waitingClose.LocalCommitment.LocalBalance.ToSatoshis()),
		}

		// A close tx has been broadcasted, all our balance will be in
		// limbo until it confirms.
		resp.WaitingCloseChannels = append(
			resp.WaitingCloseChannels,
			&lnrpc.PendingChannelsResponse_WaitingCloseChannel{
				Channel:      channel,
				LimboBalance: channel.LocalBalance,
			},
		)

		resp.TotalLimboBalance += channel.LocalBalance
	}

	return resp, nil
}

// arbitratorPopulateForceCloseResp populates the pending channels response
// message with channel resolution information from the contract resolvers.
func (r *rpcServer) arbitratorPopulateForceCloseResp(chanPoint *wire.OutPoint,
	currentHeight int32,
	forceClose *lnrpc.PendingChannelsResponse_ForceClosedChannel) error {

	// Query for contract resolvers state.
	arbitrator, err := r.server.chainArb.GetChannelArbitrator(*chanPoint)
	if err != nil {
		return err
	}
	reports := arbitrator.Report()

	for _, report := range reports {
		htlc := &lnrpc.PendingHTLC{
			Incoming:       report.Incoming,
			Amount:         int64(report.Amount),
			Outpoint:       report.Outpoint.String(),
			MaturityHeight: report.MaturityHeight,
			Stage:          report.Stage,
		}

		if htlc.MaturityHeight != 0 {
			htlc.BlocksTilMaturity =
				int32(htlc.MaturityHeight) - currentHeight
		}

		forceClose.LimboBalance += int64(report.LimboBalance)
		forceClose.RecoveredBalance += int64(report.RecoveredBalance)

		forceClose.PendingHtlcs = append(forceClose.PendingHtlcs, htlc)
	}

	return nil
}

// nurseryPopulateForceCloseResp populates the pending channels response
// message with contract resolution information from utxonursery.
func (r *rpcServer) nurseryPopulateForceCloseResp(chanPoint *wire.OutPoint,
	currentHeight int32,
	forceClose *lnrpc.PendingChannelsResponse_ForceClosedChannel) error {

	// Query for the maturity state for this force closed channel. If we
	// didn't have any time-locked outputs, then the nursery may not know of
	// the contract.
	nurseryInfo, err := r.server.utxoNursery.NurseryReport(chanPoint)
	if err == ErrContractNotFound {
		return nil
	}
	if err != nil {
		return fmt.Errorf("unable to obtain "+
			"nursery report for ChannelPoint(%v): %v",
			chanPoint, err)
	}

	// If the nursery knows of this channel, then we can populate
	// information detailing exactly how much funds are time locked and also
	// the height in which we can ultimately sweep the funds into the
	// wallet.
	forceClose.LimboBalance = int64(nurseryInfo.limboBalance)
	forceClose.RecoveredBalance = int64(nurseryInfo.recoveredBalance)
	forceClose.MaturityHeight = nurseryInfo.maturityHeight

	// If the transaction has been confirmed, then we can compute how many
	// blocks it has left.
	if forceClose.MaturityHeight != 0 {
		forceClose.BlocksTilMaturity =
			int32(forceClose.MaturityHeight) -
				currentHeight
	}

	for _, htlcReport := range nurseryInfo.htlcs {
		// TODO(conner) set incoming flag appropriately after handling
		// incoming incubation
		htlc := &lnrpc.PendingHTLC{
			Incoming:       false,
			Amount:         int64(htlcReport.amount),
			Outpoint:       htlcReport.outpoint.String(),
			MaturityHeight: htlcReport.maturityHeight,
			Stage:          htlcReport.stage,
		}

		if htlc.MaturityHeight != 0 {
			htlc.BlocksTilMaturity =
				int32(htlc.MaturityHeight) -
					currentHeight
		}

		forceClose.PendingHtlcs = append(forceClose.PendingHtlcs,
			htlc)
	}

	return nil
}

// ClosedChannels returns a list of all the channels have been closed.
// This does not include channels that are still in the process of closing.
func (r *rpcServer) ClosedChannels(ctx context.Context,
	in *lnrpc.ClosedChannelsRequest) (*lnrpc.ClosedChannelsResponse,
	error) {

	// Show all channels when no filter flags are set.
	filterResults := in.Cooperative || in.LocalForce ||
		in.RemoteForce || in.Breach || in.FundingCanceled ||
		in.Abandoned

	resp := &lnrpc.ClosedChannelsResponse{}

	dbChannels, err := r.server.chanDB.FetchClosedChannels(false)
	if err != nil {
		return nil, err
	}

	// In order to make the response easier to parse for clients, we'll
	// sort the set of closed channels by their closing height before
	// serializing the proto response.
	sort.Slice(dbChannels, func(i, j int) bool {
		return dbChannels[i].CloseHeight < dbChannels[j].CloseHeight
	})

	for _, dbChannel := range dbChannels {
		if dbChannel.IsPending {
			continue
		}

		switch dbChannel.CloseType {
		case channeldb.CooperativeClose:
			if filterResults && !in.Cooperative {
				continue
			}
		case channeldb.LocalForceClose:
			if filterResults && !in.LocalForce {
				continue
			}
		case channeldb.RemoteForceClose:
			if filterResults && !in.RemoteForce {
				continue
			}
		case channeldb.BreachClose:
			if filterResults && !in.Breach {
				continue
			}
		case channeldb.FundingCanceled:
			if filterResults && !in.FundingCanceled {
				continue
			}
		case channeldb.Abandoned:
			if filterResults && !in.Abandoned {
				continue
			}
		}

		channel := createRPCClosedChannel(dbChannel)
		resp.Channels = append(resp.Channels, channel)
	}

	return resp, nil
}

// ListChannels returns a description of all the open channels that this node
// is a participant in.
func (r *rpcServer) ListChannels(ctx context.Context,
	in *lnrpc.ListChannelsRequest) (*lnrpc.ListChannelsResponse, error) {

	if in.ActiveOnly && in.InactiveOnly {
		return nil, fmt.Errorf("either `active_only` or " +
			"`inactive_only` can be set, but not both")
	}

	if in.PublicOnly && in.PrivateOnly {
		return nil, fmt.Errorf("either `public_only` or " +
			"`private_only` can be set, but not both")
	}

	resp := &lnrpc.ListChannelsResponse{}

	graph := r.server.chanDB.ChannelGraph()

	dbChannels, err := r.server.chanDB.FetchAllOpenChannels()
	if err != nil {
		return nil, err
	}

	rpcsLog.Debugf("[listchannels] fetched %v channels from DB",
		len(dbChannels))

	for _, dbChannel := range dbChannels {
		nodePub := dbChannel.IdentityPub
		chanPoint := dbChannel.FundingOutpoint

		var peerOnline bool
		if _, err := r.server.FindPeer(nodePub); err == nil {
			peerOnline = true
		}

		channelID := lnwire.NewChanIDFromOutPoint(&chanPoint)
		var linkActive bool
		if link, err := r.server.htlcSwitch.GetLink(channelID); err == nil {
			// A channel is only considered active if it is known
			// by the switch *and* able to forward
			// incoming/outgoing payments.
			linkActive = link.EligibleToForward()
		}

		// Next, we'll determine whether we should add this channel to
		// our list depending on the type of channels requested to us.
		isActive := peerOnline && linkActive
		channel := createRPCOpenChannel(r, graph, dbChannel, isActive)

		// We'll only skip returning this channel if we were requested
		// for a specific kind and this channel doesn't satisfy it.
		switch {
		case in.ActiveOnly && !isActive:
			continue
		case in.InactiveOnly && isActive:
			continue
		case in.PublicOnly && channel.Private:
			continue
		case in.PrivateOnly && !channel.Private:
			continue
		}

		resp.Channels = append(resp.Channels, channel)
	}

	return resp, nil
}

// createRPCOpenChannel creates an *lnrpc.Channel from the *channeldb.Channel.
func createRPCOpenChannel(r *rpcServer, graph *channeldb.ChannelGraph,
	dbChannel *channeldb.OpenChannel, isActive bool) *lnrpc.Channel {

	nodePub := dbChannel.IdentityPub
	nodeID := hex.EncodeToString(nodePub.SerializeCompressed())
	chanPoint := dbChannel.FundingOutpoint

	// Next, we'll determine whether the channel is public or not.
	isPublic := dbChannel.ChannelFlags&lnwire.FFAnnounceChannel != 0

	// As this is required for display purposes, we'll calculate
	// the weight of the commitment transaction. We also add on the
	// estimated weight of the witness to calculate the weight of
	// the transaction if it were to be immediately unilaterally
	// broadcast.
	localCommit := dbChannel.LocalCommitment
	utx := btcutil.NewTx(localCommit.CommitTx)
	commitBaseWeight := blockchain.GetTransactionWeight(utx)
	commitWeight := commitBaseWeight + input.WitnessCommitmentTxWeight

	localBalance := localCommit.LocalBalance
	remoteBalance := localCommit.RemoteBalance

	// As an artifact of our usage of mSAT internally, either party
	// may end up in a state where they're holding a fractional
	// amount of satoshis which can't be expressed within the
	// actual commitment output. Since we round down when going
	// from mSAT -> SAT, we may at any point be adding an
	// additional SAT to miners fees. As a result, we display a
	// commitment fee that accounts for this externally.
	var sumOutputs btcutil.Amount
	for _, txOut := range localCommit.CommitTx.TxOut {
		sumOutputs += btcutil.Amount(txOut.Value)
	}
	externalCommitFee := dbChannel.Capacity - sumOutputs

	channel := &lnrpc.Channel{
		Active:                isActive,
		Private:               !isPublic,
		RemotePubkey:          nodeID,
		ChannelPoint:          chanPoint.String(),
		ChanId:                dbChannel.ShortChannelID.ToUint64(),
		Capacity:              int64(dbChannel.Capacity),
		LocalBalance:          int64(localBalance.ToSatoshis()),
		RemoteBalance:         int64(remoteBalance.ToSatoshis()),
		CommitFee:             int64(externalCommitFee),
		CommitWeight:          commitWeight,
		FeePerKw:              int64(localCommit.FeePerKw),
		TotalSatoshisSent:     int64(dbChannel.TotalMSatSent.ToSatoshis()),
		TotalSatoshisReceived: int64(dbChannel.TotalMSatReceived.ToSatoshis()),
		NumUpdates:            localCommit.CommitHeight,
		PendingHtlcs:          make([]*lnrpc.HTLC, len(localCommit.Htlcs)),
		CsvDelay:              uint32(dbChannel.LocalChanCfg.CsvDelay),
		Initiator:             dbChannel.IsInitiator,
		ChanStatusFlags:       dbChannel.ChanStatus().String(),
<<<<<<< HEAD
		LocalChanReserve:      int64(dbChannel.LocalChanCfg.ChanReserve),
		RemoteChanReserve:     int64(dbChannel.RemoteChanCfg.ChanReserve),
=======
		LocalChanReserveSat:   int64(dbChannel.LocalChanCfg.ChanReserve),
		RemoteChanReserveSat:  int64(dbChannel.RemoteChanCfg.ChanReserve),
>>>>>>> add905d1
	}

	for i, htlc := range localCommit.Htlcs {
		var rHash [32]byte
		copy(rHash[:], htlc.RHash[:])
		channel.PendingHtlcs[i] = &lnrpc.HTLC{
			Incoming:         htlc.Incoming,
			Amount:           int64(htlc.Amt.ToSatoshis()),
			HashLock:         rHash[:],
			ExpirationHeight: htlc.RefundTimeout,
		}

		// Add the Pending Htlc Amount to UnsettledBalance field.
		channel.UnsettledBalance += channel.PendingHtlcs[i].Amount
	}

	return channel
}

// createRPCClosedChannel creates an *lnrpc.ClosedChannelSummary from a
// *channeldb.ChannelCloseSummary.
func createRPCClosedChannel(
	dbChannel *channeldb.ChannelCloseSummary) *lnrpc.ChannelCloseSummary {

	nodePub := dbChannel.RemotePub
	nodeID := hex.EncodeToString(nodePub.SerializeCompressed())

	var closeType lnrpc.ChannelCloseSummary_ClosureType
	switch dbChannel.CloseType {
	case channeldb.CooperativeClose:
		closeType = lnrpc.ChannelCloseSummary_COOPERATIVE_CLOSE
	case channeldb.LocalForceClose:
		closeType = lnrpc.ChannelCloseSummary_LOCAL_FORCE_CLOSE
	case channeldb.RemoteForceClose:
		closeType = lnrpc.ChannelCloseSummary_REMOTE_FORCE_CLOSE
	case channeldb.BreachClose:
		closeType = lnrpc.ChannelCloseSummary_BREACH_CLOSE
	case channeldb.FundingCanceled:
		closeType = lnrpc.ChannelCloseSummary_FUNDING_CANCELED
	case channeldb.Abandoned:
		closeType = lnrpc.ChannelCloseSummary_ABANDONED
	}

	return &lnrpc.ChannelCloseSummary{
		Capacity:          int64(dbChannel.Capacity),
		RemotePubkey:      nodeID,
		CloseHeight:       dbChannel.CloseHeight,
		CloseType:         closeType,
		ChannelPoint:      dbChannel.ChanPoint.String(),
		ChanId:            dbChannel.ShortChanID.ToUint64(),
		SettledBalance:    int64(dbChannel.SettledBalance),
		TimeLockedBalance: int64(dbChannel.TimeLockedBalance),
		ChainHash:         dbChannel.ChainHash.String(),
		ClosingTxHash:     dbChannel.ClosingTXID.String(),
	}
}

// SubscribeChannelEvents returns a uni-directional stream (server -> client)
// for notifying the client of newly active, inactive or closed channels.
func (r *rpcServer) SubscribeChannelEvents(req *lnrpc.ChannelEventSubscription,
	updateStream lnrpc.Lightning_SubscribeChannelEventsServer) error {

	channelEventSub, err := r.server.channelNotifier.SubscribeChannelEvents()
	if err != nil {
		return err
	}

	// Ensure that the resources for the client is cleaned up once either
	// the server, or client exits.
	defer channelEventSub.Cancel()

	graph := r.server.chanDB.ChannelGraph()

	for {
		select {
		// A new update has been sent by the channel router, we'll
		// marshal it into the form expected by the gRPC client, then
		// send it off to the client(s).
		case e := <-channelEventSub.Updates():
			var update *lnrpc.ChannelEventUpdate
			switch event := e.(type) {
			case channelnotifier.OpenChannelEvent:
				channel := createRPCOpenChannel(r, graph,
					event.Channel, true)
				update = &lnrpc.ChannelEventUpdate{
					Type: lnrpc.ChannelEventUpdate_OPEN_CHANNEL,
					Channel: &lnrpc.ChannelEventUpdate_OpenChannel{
						OpenChannel: channel,
					},
				}
			case channelnotifier.ClosedChannelEvent:
				closedChannel := createRPCClosedChannel(event.CloseSummary)
				update = &lnrpc.ChannelEventUpdate{
					Type: lnrpc.ChannelEventUpdate_CLOSED_CHANNEL,
					Channel: &lnrpc.ChannelEventUpdate_ClosedChannel{
						ClosedChannel: closedChannel,
					},
				}
			case channelnotifier.ActiveChannelEvent:
				update = &lnrpc.ChannelEventUpdate{
					Type: lnrpc.ChannelEventUpdate_ACTIVE_CHANNEL,
					Channel: &lnrpc.ChannelEventUpdate_ActiveChannel{
						ActiveChannel: &lnrpc.ChannelPoint{
							FundingTxid: &lnrpc.ChannelPoint_FundingTxidBytes{
								FundingTxidBytes: event.ChannelPoint.Hash[:],
							},
							OutputIndex: event.ChannelPoint.Index,
						},
					},
				}
			case channelnotifier.InactiveChannelEvent:
				update = &lnrpc.ChannelEventUpdate{
					Type: lnrpc.ChannelEventUpdate_INACTIVE_CHANNEL,
					Channel: &lnrpc.ChannelEventUpdate_InactiveChannel{
						InactiveChannel: &lnrpc.ChannelPoint{
							FundingTxid: &lnrpc.ChannelPoint_FundingTxidBytes{
								FundingTxidBytes: event.ChannelPoint.Hash[:],
							},
							OutputIndex: event.ChannelPoint.Index,
						},
					},
				}
			default:
				return fmt.Errorf("unexpected channel event update: %v", event)
			}

			if err := updateStream.Send(update); err != nil {
				return err
			}
		case <-r.quit:
			return nil
		}
	}
}

// paymentStream enables different types of payment streams, such as:
// lnrpc.Lightning_SendPaymentServer and lnrpc.Lightning_SendToRouteServer to
// execute sendPayment. We use this struct as a sort of bridge to enable code
// re-use between SendPayment and SendToRoute.
type paymentStream struct {
	recv func() (*rpcPaymentRequest, error)
	send func(*lnrpc.SendResponse) error
}

// rpcPaymentRequest wraps lnrpc.SendRequest so that routes from
// lnrpc.SendToRouteRequest can be passed to sendPayment.
type rpcPaymentRequest struct {
	*lnrpc.SendRequest
	route *route.Route
}

// calculateFeeLimit returns the fee limit in millisatoshis. If a percentage
// based fee limit has been requested, we'll factor in the ratio provided with
// the amount of the payment.
func calculateFeeLimit(feeLimit *lnrpc.FeeLimit,
	amount lnwire.MilliSatoshi) lnwire.MilliSatoshi {

	switch feeLimit.GetLimit().(type) {
	case *lnrpc.FeeLimit_Fixed:
		return lnwire.NewMSatFromSatoshis(
			btcutil.Amount(feeLimit.GetFixed()),
		)
	case *lnrpc.FeeLimit_Percent:
		return amount * lnwire.MilliSatoshi(feeLimit.GetPercent()) / 100
	default:
		// If a fee limit was not specified, we'll use the payment's
		// amount as an upper bound in order to avoid payment attempts
		// from incurring fees higher than the payment amount itself.
		return amount
	}
}

// SendPayment dispatches a bi-directional streaming RPC for sending payments
// through the Lightning Network. A single RPC invocation creates a persistent
// bi-directional stream allowing clients to rapidly send payments through the
// Lightning Network with a single persistent connection.
func (r *rpcServer) SendPayment(stream lnrpc.Lightning_SendPaymentServer) error {
	var lock sync.Mutex

	return r.sendPayment(&paymentStream{
		recv: func() (*rpcPaymentRequest, error) {
			req, err := stream.Recv()
			if err != nil {
				return nil, err
			}

			return &rpcPaymentRequest{
				SendRequest: req,
			}, nil
		},
		send: func(r *lnrpc.SendResponse) error {
			// Calling stream.Send concurrently is not safe.
			lock.Lock()
			defer lock.Unlock()
			return stream.Send(r)
		},
	})
}

// SendToRoute dispatches a bi-directional streaming RPC for sending payments
// through the Lightning Network via predefined routes passed in. A single RPC
// invocation creates a persistent bi-directional stream allowing clients to
// rapidly send payments through the Lightning Network with a single persistent
// connection.
func (r *rpcServer) SendToRoute(stream lnrpc.Lightning_SendToRouteServer) error {
	var lock sync.Mutex

	return r.sendPayment(&paymentStream{
		recv: func() (*rpcPaymentRequest, error) {
			req, err := stream.Recv()
			if err != nil {
				return nil, err
			}

			return r.unmarshallSendToRouteRequest(req)
		},
		send: func(r *lnrpc.SendResponse) error {
			// Calling stream.Send concurrently is not safe.
			lock.Lock()
			defer lock.Unlock()
			return stream.Send(r)
		},
	})
}

// unmarshallSendToRouteRequest unmarshalls an rpc sendtoroute request
func (r *rpcServer) unmarshallSendToRouteRequest(
	req *lnrpc.SendToRouteRequest) (*rpcPaymentRequest, error) {

	if req.Route == nil {
		return nil, fmt.Errorf("unable to send, no route provided")
	}

	route, err := r.routerBackend.UnmarshallRoute(req.Route)
	if err != nil {
		return nil, err
	}

	return &rpcPaymentRequest{
		SendRequest: &lnrpc.SendRequest{
			PaymentHash:       req.PaymentHash,
			PaymentHashString: req.PaymentHashString,
		},
		route: route,
	}, nil
}

// rpcPaymentIntent is a small wrapper struct around the of values we can
// receive from a client over RPC if they wish to send a payment. We'll either
// extract these fields from a payment request (which may include routing
// hints), or we'll get a fully populated route from the user that we'll pass
// directly to the channel router for dispatching.
type rpcPaymentIntent struct {
	msat              lnwire.MilliSatoshi
	feeLimit          lnwire.MilliSatoshi
	cltvLimit         *uint32
	dest              route.Vertex
	rHash             [32]byte
	cltvDelta         uint16
	routeHints        [][]zpay32.HopHint
	outgoingChannelID *uint64
	payReq            []byte

	route *route.Route
}

// extractPaymentIntent attempts to parse the complete details required to
// dispatch a client from the information presented by an RPC client. There are
// three ways a client can specify their payment details: a payment request,
// via manual details, or via a complete route.
func extractPaymentIntent(rpcPayReq *rpcPaymentRequest) (rpcPaymentIntent, error) {
	payIntent := rpcPaymentIntent{}

	// If a route was specified, then we can use that directly.
	if rpcPayReq.route != nil {
		// If the user is using the REST interface, then they'll be
		// passing the payment hash as a hex encoded string.
		if rpcPayReq.PaymentHashString != "" {
			paymentHash, err := hex.DecodeString(
				rpcPayReq.PaymentHashString,
			)
			if err != nil {
				return payIntent, err
			}

			copy(payIntent.rHash[:], paymentHash)
		} else {
			copy(payIntent.rHash[:], rpcPayReq.PaymentHash)
		}

		payIntent.route = rpcPayReq.route
		return payIntent, nil
	}

	// If there are no routes specified, pass along a outgoing channel
	// restriction if specified.
	if rpcPayReq.OutgoingChanId != 0 {
		payIntent.outgoingChannelID = &rpcPayReq.OutgoingChanId
	}

	// Take cltv limit from request if set.
	if rpcPayReq.CltvLimit != 0 {
		payIntent.cltvLimit = &rpcPayReq.CltvLimit
	}

	// If the payment request field isn't blank, then the details of the
	// invoice are encoded entirely within the encoded payReq.  So we'll
	// attempt to decode it, populating the payment accordingly.
	if rpcPayReq.PaymentRequest != "" {
		payReq, err := zpay32.Decode(
			rpcPayReq.PaymentRequest, activeNetParams.Params,
		)
		if err != nil {
			return payIntent, err
		}

		// Next, we'll ensure that this payreq hasn't already expired.
		err = routerrpc.ValidatePayReqExpiry(payReq)
		if err != nil {
			return payIntent, err
		}

		// If the amount was not included in the invoice, then we let
		// the payee specify the amount of satoshis they wish to send.
		// We override the amount to pay with the amount provided from
		// the payment request.
		if payReq.MilliSat == nil {
			if rpcPayReq.Amt == 0 {
				return payIntent, errors.New("amount must be " +
					"specified when paying a zero amount " +
					"invoice")
			}

			payIntent.msat = lnwire.NewMSatFromSatoshis(
				btcutil.Amount(rpcPayReq.Amt),
			)
		} else {
			payIntent.msat = *payReq.MilliSat
		}

		// Calculate the fee limit that should be used for this payment.
		payIntent.feeLimit = calculateFeeLimit(
			rpcPayReq.FeeLimit, payIntent.msat,
		)

		copy(payIntent.rHash[:], payReq.PaymentHash[:])
		destKey := payReq.Destination.SerializeCompressed()
		copy(payIntent.dest[:], destKey)
		payIntent.cltvDelta = uint16(payReq.MinFinalCLTVExpiry())
		payIntent.routeHints = payReq.RouteHints
		payIntent.payReq = []byte(rpcPayReq.PaymentRequest)

		return payIntent, nil
	}

	// At this point, a destination MUST be specified, so we'll convert it
	// into the proper representation now. The destination will either be
	// encoded as raw bytes, or via a hex string.
	var pubBytes []byte
	if len(rpcPayReq.Dest) != 0 {
		pubBytes = rpcPayReq.Dest
	} else {
		var err error
		pubBytes, err = hex.DecodeString(rpcPayReq.DestString)
		if err != nil {
			return payIntent, err
		}
	}
	if len(pubBytes) != 33 {
		return payIntent, errors.New("invalid key length")
	}
	copy(payIntent.dest[:], pubBytes)

	// Otherwise, If the payment request field was not specified
	// (and a custom route wasn't specified), construct the payment
	// from the other fields.
	payIntent.msat = lnwire.NewMSatFromSatoshis(
		btcutil.Amount(rpcPayReq.Amt),
	)

	// Calculate the fee limit that should be used for this payment.
	payIntent.feeLimit = calculateFeeLimit(
		rpcPayReq.FeeLimit, payIntent.msat,
	)

	if rpcPayReq.FinalCltvDelta != 0 {
		payIntent.cltvDelta = uint16(rpcPayReq.FinalCltvDelta)
	} else {
		payIntent.cltvDelta = zpay32.DefaultFinalCLTVDelta
	}

	// If the user is manually specifying payment details, then the payment
	// hash may be encoded as a string.
	switch {
	case rpcPayReq.PaymentHashString != "":
		paymentHash, err := hex.DecodeString(
			rpcPayReq.PaymentHashString,
		)
		if err != nil {
			return payIntent, err
		}

		copy(payIntent.rHash[:], paymentHash)

	// If we're in debug HTLC mode, then all outgoing HTLCs will pay to the
	// same debug rHash. Otherwise, we pay to the rHash specified within
	// the RPC request.
	case cfg.DebugHTLC &&
		bytes.Equal(payIntent.rHash[:], lntypes.ZeroHash[:]):

		copy(payIntent.rHash[:], invoices.DebugHash[:])

	default:
		copy(payIntent.rHash[:], rpcPayReq.PaymentHash)
	}

	// Currently, within the bootstrap phase of the network, we limit the
	// largest payment size allotted to (2^32) - 1 mSAT or 4.29 million
	// satoshis.
	if payIntent.msat > MaxPaymentMSat {
		// In this case, we'll send an error to the caller, but
		// continue our loop for the next payment.
		return payIntent, fmt.Errorf("payment of %v is too large, "+
			"max payment allowed is %v", payIntent.msat,
			MaxPaymentMSat)

	}

	return payIntent, nil
}

type paymentIntentResponse struct {
	Route    *route.Route
	Preimage [32]byte
	Err      error
}

// dispatchPaymentIntent attempts to fully dispatch an RPC payment intent.
// We'll either pass the payment as a whole to the channel router, or give it a
// pre-built route. The first error this method returns denotes if we were
// unable to save the payment. The second error returned denotes if the payment
// didn't succeed.
func (r *rpcServer) dispatchPaymentIntent(
	payIntent *rpcPaymentIntent) (*paymentIntentResponse, error) {

	// Construct a payment request to send to the channel router. If the
	// payment is successful, the route chosen will be returned. Otherwise,
	// we'll get a non-nil error.
	var (
		preImage  [32]byte
		route     *route.Route
		routerErr error
	)

	// If a route was specified, then we'll pass the route directly to the
	// router, otherwise we'll create a payment session to execute it.
	if payIntent.route == nil {
		payment := &routing.LightningPayment{
			Target:            payIntent.dest,
			Amount:            payIntent.msat,
			FinalCLTVDelta:    payIntent.cltvDelta,
			FeeLimit:          payIntent.feeLimit,
			CltvLimit:         payIntent.cltvLimit,
			PaymentHash:       payIntent.rHash,
			RouteHints:        payIntent.routeHints,
			OutgoingChannelID: payIntent.outgoingChannelID,
			PaymentRequest:    payIntent.payReq,
			PayAttemptTimeout: routing.DefaultPayAttemptTimeout,
		}

		preImage, route, routerErr = r.server.chanRouter.SendPayment(
			payment,
		)
	} else {
		preImage, routerErr = r.server.chanRouter.SendToRoute(
			payIntent.rHash, payIntent.route,
		)

		route = payIntent.route
	}

	// If the route failed, then we'll return a nil save err, but a non-nil
	// routing err.
	if routerErr != nil {
		rpcsLog.Warnf("Unable to send payment: %v", routerErr)

		return &paymentIntentResponse{
			Err: routerErr,
		}, nil
	}

	return &paymentIntentResponse{
		Route:    route,
		Preimage: preImage,
	}, nil
}

// sendPayment takes a paymentStream (a source of pre-built routes or payment
// requests) and continually attempt to dispatch payment requests written to
// the write end of the stream. Responses will also be streamed back to the
// client via the write end of the stream. This method is by both SendToRoute
// and SendPayment as the logic is virtually identical.
func (r *rpcServer) sendPayment(stream *paymentStream) error {
	payChan := make(chan *rpcPaymentIntent)
	errChan := make(chan error, 1)

	// We don't allow payments to be sent while the daemon itself is still
	// syncing as we may be trying to sent a payment over a "stale"
	// channel.
	if !r.server.Started() {
		return fmt.Errorf("chain backend is still syncing, server " +
			"not active yet")
	}

	// TODO(roasbeef): check payment filter to see if already used?

	// In order to limit the level of concurrency and prevent a client from
	// attempting to OOM the server, we'll set up a semaphore to create an
	// upper ceiling on the number of outstanding payments.
	const numOutstandingPayments = 2000
	htlcSema := make(chan struct{}, numOutstandingPayments)
	for i := 0; i < numOutstandingPayments; i++ {
		htlcSema <- struct{}{}
	}

	// Launch a new goroutine to handle reading new payment requests from
	// the client. This way we can handle errors independently of blocking
	// and waiting for the next payment request to come through.
	reqQuit := make(chan struct{})
	defer func() {
		close(reqQuit)
	}()

	// TODO(joostjager): Callers expect result to come in in the same order
	// as the request were sent, but this is far from guarantueed in the
	// code below.
	go func() {
		for {
			select {
			case <-reqQuit:
				return
			case <-r.quit:
				errChan <- nil
				return
			default:
				// Receive the next pending payment within the
				// stream sent by the client. If we read the
				// EOF sentinel, then the client has closed the
				// stream, and we can exit normally.
				nextPayment, err := stream.recv()
				if err == io.EOF {
					errChan <- nil
					return
				} else if err != nil {
					select {
					case errChan <- err:
					case <-reqQuit:
						return
					}
					return
				}

				// Populate the next payment, either from the
				// payment request, or from the explicitly set
				// fields. If the payment proto wasn't well
				// formed, then we'll send an error reply and
				// wait for the next payment.
				payIntent, err := extractPaymentIntent(nextPayment)
				if err != nil {
					if err := stream.send(&lnrpc.SendResponse{
						PaymentError: err.Error(),
						PaymentHash:  payIntent.rHash[:],
					}); err != nil {
						select {
						case errChan <- err:
						case <-reqQuit:
							return
						}
					}
					continue
				}

				// If the payment was well formed, then we'll
				// send to the dispatch goroutine, or exit,
				// which ever comes first
				select {
				case payChan <- &payIntent:
				case <-reqQuit:
					return
				}
			}
		}
	}()

	for {
		select {
		case err := <-errChan:
			return err

		case payIntent := <-payChan:
			// We launch a new goroutine to execute the current
			// payment so we can continue to serve requests while
			// this payment is being dispatched.
			go func() {
				// Attempt to grab a free semaphore slot, using
				// a defer to eventually release the slot
				// regardless of payment success.
				<-htlcSema
				defer func() {
					htlcSema <- struct{}{}
				}()

				resp, saveErr := r.dispatchPaymentIntent(
					payIntent,
				)

				switch {
				// If we were unable to save the state of the
				// payment, then we'll return the error to the
				// user, and terminate.
				case saveErr != nil:
					errChan <- saveErr
					return

				// If we receive payment error than, instead of
				// terminating the stream, send error response
				// to the user.
				case resp.Err != nil:
					err := stream.send(&lnrpc.SendResponse{
						PaymentError: resp.Err.Error(),
						PaymentHash:  payIntent.rHash[:],
					})
					if err != nil {
						errChan <- err
					}
					return
				}

				marshalledRouted := r.routerBackend.
					MarshallRoute(resp.Route)

				err := stream.send(&lnrpc.SendResponse{
					PaymentHash:     payIntent.rHash[:],
					PaymentPreimage: resp.Preimage[:],
					PaymentRoute:    marshalledRouted,
				})
				if err != nil {
					errChan <- err
					return
				}
			}()
		}
	}
}

// SendPaymentSync is the synchronous non-streaming version of SendPayment.
// This RPC is intended to be consumed by clients of the REST proxy.
// Additionally, this RPC expects the destination's public key and the payment
// hash (if any) to be encoded as hex strings.
func (r *rpcServer) SendPaymentSync(ctx context.Context,
	nextPayment *lnrpc.SendRequest) (*lnrpc.SendResponse, error) {

	return r.sendPaymentSync(ctx, &rpcPaymentRequest{
		SendRequest: nextPayment,
	})
}

// SendToRouteSync is the synchronous non-streaming version of SendToRoute.
// This RPC is intended to be consumed by clients of the REST proxy.
// Additionally, this RPC expects the payment hash (if any) to be encoded as
// hex strings.
func (r *rpcServer) SendToRouteSync(ctx context.Context,
	req *lnrpc.SendToRouteRequest) (*lnrpc.SendResponse, error) {

	if req.Route == nil {
		return nil, fmt.Errorf("unable to send, no routes provided")
	}

	paymentRequest, err := r.unmarshallSendToRouteRequest(req)
	if err != nil {
		return nil, err
	}

	return r.sendPaymentSync(ctx, paymentRequest)
}

// sendPaymentSync is the synchronous variant of sendPayment. It will block and
// wait until the payment has been fully completed.
func (r *rpcServer) sendPaymentSync(ctx context.Context,
	nextPayment *rpcPaymentRequest) (*lnrpc.SendResponse, error) {

	// We don't allow payments to be sent while the daemon itself is still
	// syncing as we may be trying to sent a payment over a "stale"
	// channel.
	if !r.server.Started() {
		return nil, fmt.Errorf("chain backend is still syncing, server " +
			"not active yet")
	}

	// First we'll attempt to map the proto describing the next payment to
	// an intent that we can pass to local sub-systems.
	payIntent, err := extractPaymentIntent(nextPayment)
	if err != nil {
		return nil, err
	}

	// With the payment validated, we'll now attempt to dispatch the
	// payment.
	resp, saveErr := r.dispatchPaymentIntent(&payIntent)
	switch {
	case saveErr != nil:
		return nil, saveErr

	case resp.Err != nil:
		return &lnrpc.SendResponse{
			PaymentError: resp.Err.Error(),
			PaymentHash:  payIntent.rHash[:],
		}, nil
	}

	return &lnrpc.SendResponse{
		PaymentHash:     payIntent.rHash[:],
		PaymentPreimage: resp.Preimage[:],
		PaymentRoute:    r.routerBackend.MarshallRoute(resp.Route),
	}, nil
}

// AddInvoice attempts to add a new invoice to the invoice database. Any
// duplicated invoices are rejected, therefore all invoices *must* have a
// unique payment preimage.
func (r *rpcServer) AddInvoice(ctx context.Context,
	invoice *lnrpc.Invoice) (*lnrpc.AddInvoiceResponse, error) {

	defaultDelta := cfg.Bitcoin.TimeLockDelta
	if registeredChains.PrimaryChain() == litecoinChain {
		defaultDelta = cfg.Litecoin.TimeLockDelta
	}

	addInvoiceCfg := &invoicesrpc.AddInvoiceConfig{
		AddInvoice:        r.server.invoices.AddInvoice,
		IsChannelActive:   r.server.htlcSwitch.HasActiveLink,
		ChainParams:       activeNetParams.Params,
		NodeSigner:        r.server.nodeSigner,
		MaxPaymentMSat:    MaxPaymentMSat,
		DefaultCLTVExpiry: defaultDelta,
		ChanDB:            r.server.chanDB,
	}

	addInvoiceData := &invoicesrpc.AddInvoiceData{
		Memo:            invoice.Memo,
		Receipt:         invoice.Receipt,
		Value:           btcutil.Amount(invoice.Value),
		DescriptionHash: invoice.DescriptionHash,
		Expiry:          invoice.Expiry,
		FallbackAddr:    invoice.FallbackAddr,
		CltvExpiry:      invoice.CltvExpiry,
		Private:         invoice.Private,
	}

	if invoice.RPreimage != nil {
		preimage, err := lntypes.MakePreimage(invoice.RPreimage)
		if err != nil {
			return nil, err
		}
		addInvoiceData.Preimage = &preimage
	}

	hash, dbInvoice, err := invoicesrpc.AddInvoice(
		ctx, addInvoiceCfg, addInvoiceData,
	)
	if err != nil {
		return nil, err
	}

	return &lnrpc.AddInvoiceResponse{
		AddIndex:       dbInvoice.AddIndex,
		PaymentRequest: string(dbInvoice.PaymentRequest),
		RHash:          hash[:],
	}, nil
}

// LookupInvoice attempts to look up an invoice according to its payment hash.
// The passed payment hash *must* be exactly 32 bytes, if not an error is
// returned.
func (r *rpcServer) LookupInvoice(ctx context.Context,
	req *lnrpc.PaymentHash) (*lnrpc.Invoice, error) {

	var (
		payHash [32]byte
		rHash   []byte
		err     error
	)

	// If the RHash as a raw string was provided, then decode that and use
	// that directly. Otherwise, we use the raw bytes provided.
	if req.RHashStr != "" {
		rHash, err = hex.DecodeString(req.RHashStr)
		if err != nil {
			return nil, err
		}
	} else {
		rHash = req.RHash
	}

	// Ensure that the payment hash is *exactly* 32-bytes.
	if len(rHash) != 0 && len(rHash) != 32 {
		return nil, fmt.Errorf("payment hash must be exactly "+
			"32 bytes, is instead %v", len(rHash))
	}
	copy(payHash[:], rHash)

	rpcsLog.Tracef("[lookupinvoice] searching for invoice %x", payHash[:])

	invoice, _, err := r.server.invoices.LookupInvoice(payHash)
	if err != nil {
		return nil, err
	}

	rpcsLog.Tracef("[lookupinvoice] located invoice %v",
		newLogClosure(func() string {
			return spew.Sdump(invoice)
		}))

	rpcInvoice, err := invoicesrpc.CreateRPCInvoice(
		&invoice, activeNetParams.Params,
	)
	if err != nil {
		return nil, err
	}

	return rpcInvoice, nil
}

// ListInvoices returns a list of all the invoices currently stored within the
// database. Any active debug invoices are ignored.
func (r *rpcServer) ListInvoices(ctx context.Context,
	req *lnrpc.ListInvoiceRequest) (*lnrpc.ListInvoiceResponse, error) {

	// If the number of invoices was not specified, then we'll default to
	// returning the latest 100 invoices.
	if req.NumMaxInvoices == 0 {
		req.NumMaxInvoices = 100
	}

	// Next, we'll map the proto request into a format that is understood by
	// the database.
	q := channeldb.InvoiceQuery{
		IndexOffset:    req.IndexOffset,
		NumMaxInvoices: req.NumMaxInvoices,
		PendingOnly:    req.PendingOnly,
		Reversed:       req.Reversed,
	}
	invoiceSlice, err := r.server.chanDB.QueryInvoices(q)
	if err != nil {
		return nil, fmt.Errorf("unable to query invoices: %v", err)
	}

	// Before returning the response, we'll need to convert each invoice
	// into it's proto representation.
	resp := &lnrpc.ListInvoiceResponse{
		Invoices:         make([]*lnrpc.Invoice, len(invoiceSlice.Invoices)),
		FirstIndexOffset: invoiceSlice.FirstIndexOffset,
		LastIndexOffset:  invoiceSlice.LastIndexOffset,
	}
	for i, invoice := range invoiceSlice.Invoices {
		resp.Invoices[i], err = invoicesrpc.CreateRPCInvoice(
			&invoice, activeNetParams.Params,
		)
		if err != nil {
			return nil, err
		}
	}

	return resp, nil
}

// SubscribeInvoices returns a uni-directional stream (server -> client) for
// notifying the client of newly added/settled invoices.
func (r *rpcServer) SubscribeInvoices(req *lnrpc.InvoiceSubscription,
	updateStream lnrpc.Lightning_SubscribeInvoicesServer) error {

	invoiceClient := r.server.invoices.SubscribeNotifications(
		req.AddIndex, req.SettleIndex,
	)
	defer invoiceClient.Cancel()

	for {
		select {
		case newInvoice := <-invoiceClient.NewInvoices:
			rpcInvoice, err := invoicesrpc.CreateRPCInvoice(
				newInvoice, activeNetParams.Params,
			)
			if err != nil {
				return err
			}

			if err := updateStream.Send(rpcInvoice); err != nil {
				return err
			}

		case settledInvoice := <-invoiceClient.SettledInvoices:
			rpcInvoice, err := invoicesrpc.CreateRPCInvoice(
				settledInvoice, activeNetParams.Params,
			)
			if err != nil {
				return err
			}

			if err := updateStream.Send(rpcInvoice); err != nil {
				return err
			}

		case <-r.quit:
			return nil
		}
	}
}

// SubscribeTransactions creates a uni-directional stream (server -> client) in
// which any newly discovered transactions relevant to the wallet are sent
// over.
func (r *rpcServer) SubscribeTransactions(req *lnrpc.GetTransactionsRequest,
	updateStream lnrpc.Lightning_SubscribeTransactionsServer) error {

	txClient, err := r.server.cc.wallet.SubscribeTransactions()
	if err != nil {
		return err
	}
	defer txClient.Cancel()

	for {
		select {
		case tx := <-txClient.ConfirmedTransactions():
			destAddresses := make([]string, 0, len(tx.DestAddresses))
			for _, destAddress := range tx.DestAddresses {
				destAddresses = append(destAddresses, destAddress.EncodeAddress())
			}
			detail := &lnrpc.Transaction{
				TxHash:           tx.Hash.String(),
				Amount:           int64(tx.Value),
				NumConfirmations: tx.NumConfirmations,
				BlockHash:        tx.BlockHash.String(),
				TimeStamp:        tx.Timestamp,
				TotalFees:        tx.TotalFees,
				DestAddresses:    destAddresses,
				RawTxHex:         hex.EncodeToString(tx.RawTx),
			}
			if err := updateStream.Send(detail); err != nil {
				return err
			}

		case tx := <-txClient.UnconfirmedTransactions():
			var destAddresses []string
			for _, destAddress := range tx.DestAddresses {
				destAddresses = append(destAddresses, destAddress.EncodeAddress())
			}
			detail := &lnrpc.Transaction{
				TxHash:        tx.Hash.String(),
				Amount:        int64(tx.Value),
				TimeStamp:     tx.Timestamp,
				TotalFees:     tx.TotalFees,
				DestAddresses: destAddresses,
				RawTxHex:      hex.EncodeToString(tx.RawTx),
			}
			if err := updateStream.Send(detail); err != nil {
				return err
			}

		case <-r.quit:
			return nil
		}
	}
}

// GetTransactions returns a list of describing all the known transactions
// relevant to the wallet.
func (r *rpcServer) GetTransactions(ctx context.Context,
	_ *lnrpc.GetTransactionsRequest) (*lnrpc.TransactionDetails, error) {

	// TODO(roasbeef): add pagination support
	transactions, err := r.server.cc.wallet.ListTransactionDetails()
	if err != nil {
		return nil, err
	}

	txDetails := &lnrpc.TransactionDetails{
		Transactions: make([]*lnrpc.Transaction, len(transactions)),
	}
	for i, tx := range transactions {
		var destAddresses []string
		for _, destAddress := range tx.DestAddresses {
			destAddresses = append(destAddresses, destAddress.EncodeAddress())
		}

		// We also get unconfirmed transactions, so BlockHash can be
		// nil.
		blockHash := ""
		if tx.BlockHash != nil {
			blockHash = tx.BlockHash.String()
		}

		txDetails.Transactions[i] = &lnrpc.Transaction{
			TxHash:           tx.Hash.String(),
			Amount:           int64(tx.Value),
			NumConfirmations: tx.NumConfirmations,
			BlockHash:        blockHash,
			BlockHeight:      tx.BlockHeight,
			TimeStamp:        tx.Timestamp,
			TotalFees:        tx.TotalFees,
			DestAddresses:    destAddresses,
			RawTxHex:         hex.EncodeToString(tx.RawTx),
		}
	}

	return txDetails, nil
}

// DescribeGraph returns a description of the latest graph state from the PoV
// of the node. The graph information is partitioned into two components: all
// the nodes/vertexes, and all the edges that connect the vertexes themselves.
// As this is a directed graph, the edges also contain the node directional
// specific routing policy which includes: the time lock delta, fee
// information, etc.
func (r *rpcServer) DescribeGraph(ctx context.Context,
	req *lnrpc.ChannelGraphRequest) (*lnrpc.ChannelGraph, error) {

	resp := &lnrpc.ChannelGraph{}
	includeUnannounced := req.IncludeUnannounced

	// Obtain the pointer to the global singleton channel graph, this will
	// provide a consistent view of the graph due to bolt db's
	// transactional model.
	graph := r.server.chanDB.ChannelGraph()

	// First iterate through all the known nodes (connected or unconnected
	// within the graph), collating their current state into the RPC
	// response.
	err := graph.ForEachNode(nil, func(_ *bbolt.Tx, node *channeldb.LightningNode) error {
		nodeAddrs := make([]*lnrpc.NodeAddress, 0)
		for _, addr := range node.Addresses {
			nodeAddr := &lnrpc.NodeAddress{
				Network: addr.Network(),
				Addr:    addr.String(),
			}
			nodeAddrs = append(nodeAddrs, nodeAddr)
		}

		resp.Nodes = append(resp.Nodes, &lnrpc.LightningNode{
			LastUpdate: uint32(node.LastUpdate.Unix()),
			PubKey:     hex.EncodeToString(node.PubKeyBytes[:]),
			Addresses:  nodeAddrs,
			Alias:      node.Alias,
			Color:      routing.EncodeHexColor(node.Color),
		})

		return nil
	})
	if err != nil {
		return nil, err
	}

	// Next, for each active channel we know of within the graph, create a
	// similar response which details both the edge information as well as
	// the routing policies of th nodes connecting the two edges.
	err = graph.ForEachChannel(func(edgeInfo *channeldb.ChannelEdgeInfo,
		c1, c2 *channeldb.ChannelEdgePolicy) error {

		// Do not include unannounced channels unless specifically
		// requested. Unannounced channels include both private channels as
		// well as public channels whose authentication proof were not
		// confirmed yet, hence were not announced.
		if !includeUnannounced && edgeInfo.AuthProof == nil {
			return nil
		}

		edge := marshalDbEdge(edgeInfo, c1, c2)
		resp.Edges = append(resp.Edges, edge)

		return nil
	})
	if err != nil && err != channeldb.ErrGraphNoEdgesFound {
		return nil, err
	}

	return resp, nil
}

func marshalDbEdge(edgeInfo *channeldb.ChannelEdgeInfo,
	c1, c2 *channeldb.ChannelEdgePolicy) *lnrpc.ChannelEdge {

	var (
		lastUpdate int64
	)

	if c2 != nil {
		lastUpdate = c2.LastUpdate.Unix()
	}
	if c1 != nil {
		lastUpdate = c1.LastUpdate.Unix()
	}

	edge := &lnrpc.ChannelEdge{
		ChannelId: edgeInfo.ChannelID,
		ChanPoint: edgeInfo.ChannelPoint.String(),
		// TODO(roasbeef): update should be on edge info itself
		LastUpdate: uint32(lastUpdate),
		Node1Pub:   hex.EncodeToString(edgeInfo.NodeKey1Bytes[:]),
		Node2Pub:   hex.EncodeToString(edgeInfo.NodeKey2Bytes[:]),
		Capacity:   int64(edgeInfo.Capacity),
	}

	if c1 != nil {
		edge.Node1Policy = &lnrpc.RoutingPolicy{
			TimeLockDelta:    uint32(c1.TimeLockDelta),
			MinHtlc:          int64(c1.MinHTLC),
			MaxHtlcMsat:      uint64(c1.MaxHTLC),
			FeeBaseMsat:      int64(c1.FeeBaseMSat),
			FeeRateMilliMsat: int64(c1.FeeProportionalMillionths),
			Disabled:         c1.ChannelFlags&lnwire.ChanUpdateDisabled != 0,
			LastUpdate:       uint32(c1.LastUpdate.Unix()),
		}
	}

	if c2 != nil {
		edge.Node2Policy = &lnrpc.RoutingPolicy{
			TimeLockDelta:    uint32(c2.TimeLockDelta),
			MinHtlc:          int64(c2.MinHTLC),
			MaxHtlcMsat:      uint64(c2.MaxHTLC),
			FeeBaseMsat:      int64(c2.FeeBaseMSat),
			FeeRateMilliMsat: int64(c2.FeeProportionalMillionths),
			Disabled:         c2.ChannelFlags&lnwire.ChanUpdateDisabled != 0,
			LastUpdate:       uint32(c2.LastUpdate.Unix()),
		}
	}

	return edge
}

// GetChanInfo returns the latest authenticated network announcement for the
// given channel identified by its channel ID: an 8-byte integer which uniquely
// identifies the location of transaction's funding output within the block
// chain.
func (r *rpcServer) GetChanInfo(ctx context.Context,
	in *lnrpc.ChanInfoRequest) (*lnrpc.ChannelEdge, error) {

	graph := r.server.chanDB.ChannelGraph()

	edgeInfo, edge1, edge2, err := graph.FetchChannelEdgesByID(in.ChanId)
	if err != nil {
		return nil, err
	}

	// Convert the database's edge format into the network/RPC edge format
	// which couples the edge itself along with the directional node
	// routing policies of each node involved within the channel.
	channelEdge := marshalDbEdge(edgeInfo, edge1, edge2)

	return channelEdge, nil
}

// GetNodeInfo returns the latest advertised and aggregate authenticated
// channel information for the specified node identified by its public key.
func (r *rpcServer) GetNodeInfo(ctx context.Context,
	in *lnrpc.NodeInfoRequest) (*lnrpc.NodeInfo, error) {

	graph := r.server.chanDB.ChannelGraph()

	// First, parse the hex-encoded public key into a full in-memory public
	// key object we can work with for querying.
	pubKeyBytes, err := hex.DecodeString(in.PubKey)
	if err != nil {
		return nil, err
	}
	pubKey, err := btcec.ParsePubKey(pubKeyBytes, btcec.S256())
	if err != nil {
		return nil, err
	}

	// With the public key decoded, attempt to fetch the node corresponding
	// to this public key. If the node cannot be found, then an error will
	// be returned.
	node, err := graph.FetchLightningNode(pubKey)
	if err != nil {
		return nil, err
	}

	// With the node obtained, we'll now iterate through all its out going
	// edges to gather some basic statistics about its out going channels.
	var (
		numChannels   uint32
		totalCapacity btcutil.Amount
		channels      []*lnrpc.ChannelEdge
	)

	if err := node.ForEachChannel(nil, func(_ *bbolt.Tx,
		edge *channeldb.ChannelEdgeInfo,
		c1, c2 *channeldb.ChannelEdgePolicy) error {

		numChannels++
		totalCapacity += edge.Capacity

		// Only populate the node's channels if the user requested them.
		if in.IncludeChannels {
			// Do not include unannounced channels - private
			// channels or public channels whose authentication
			// proof were not confirmed yet.
			if edge.AuthProof == nil {
				return nil
			}

			// Convert the database's edge format into the
			// network/RPC edge format.
			channelEdge := marshalDbEdge(edge, c1, c2)
			channels = append(channels, channelEdge)
		}

		return nil
	}); err != nil {
		return nil, err
	}

	nodeAddrs := make([]*lnrpc.NodeAddress, 0)
	for _, addr := range node.Addresses {
		nodeAddr := &lnrpc.NodeAddress{
			Network: addr.Network(),
			Addr:    addr.String(),
		}
		nodeAddrs = append(nodeAddrs, nodeAddr)
	}

	return &lnrpc.NodeInfo{
		Node: &lnrpc.LightningNode{
			LastUpdate: uint32(node.LastUpdate.Unix()),
			PubKey:     in.PubKey,
			Addresses:  nodeAddrs,
			Alias:      node.Alias,
			Color:      routing.EncodeHexColor(node.Color),
		},
		NumChannels:   numChannels,
		TotalCapacity: int64(totalCapacity),
		Channels:      channels,
	}, nil
}

// QueryRoutes attempts to query the daemons' Channel Router for a possible
// route to a target destination capable of carrying a specific amount of
// satoshis within the route's flow. The retuned route contains the full
// details required to craft and send an HTLC, also including the necessary
// information that should be present within the Sphinx packet encapsulated
// within the HTLC.
//
// TODO(roasbeef): should return a slice of routes in reality
//  * create separate PR to send based on well formatted route
func (r *rpcServer) QueryRoutes(ctx context.Context,
	in *lnrpc.QueryRoutesRequest) (*lnrpc.QueryRoutesResponse, error) {

	return r.routerBackend.QueryRoutes(ctx, in)
}

// GetNetworkInfo returns some basic stats about the known channel graph from
// the PoV of the node.
func (r *rpcServer) GetNetworkInfo(ctx context.Context,
	_ *lnrpc.NetworkInfoRequest) (*lnrpc.NetworkInfo, error) {

	graph := r.server.chanDB.ChannelGraph()

	var (
		numNodes             uint32
		numChannels          uint32
		maxChanOut           uint32
		totalNetworkCapacity btcutil.Amount
		minChannelSize       btcutil.Amount = math.MaxInt64
		maxChannelSize       btcutil.Amount
		medianChanSize       btcutil.Amount
	)

	// We'll use this map to de-duplicate channels during our traversal.
	// This is needed since channels are directional, so there will be two
	// edges for each channel within the graph.
	seenChans := make(map[uint64]struct{})

	// We also keep a list of all encountered capacities, in order to
	// calculate the median channel size.
	var allChans []btcutil.Amount

	// We'll run through all the known nodes in the within our view of the
	// network, tallying up the total number of nodes, and also gathering
	// each node so we can measure the graph diameter and degree stats
	// below.
	if err := graph.ForEachNode(nil, func(tx *bbolt.Tx, node *channeldb.LightningNode) error {
		// Increment the total number of nodes with each iteration.
		numNodes++

		// For each channel we'll compute the out degree of each node,
		// and also update our running tallies of the min/max channel
		// capacity, as well as the total channel capacity. We pass
		// through the db transaction from the outer view so we can
		// re-use it within this inner view.
		var outDegree uint32
		if err := node.ForEachChannel(tx, func(_ *bbolt.Tx,
			edge *channeldb.ChannelEdgeInfo, _, _ *channeldb.ChannelEdgePolicy) error {

			// Bump up the out degree for this node for each
			// channel encountered.
			outDegree++

			// If we've already seen this channel, then we'll
			// return early to ensure that we don't double-count
			// stats.
			if _, ok := seenChans[edge.ChannelID]; ok {
				return nil
			}

			// Compare the capacity of this channel against the
			// running min/max to see if we should update the
			// extrema.
			chanCapacity := edge.Capacity
			if chanCapacity < minChannelSize {
				minChannelSize = chanCapacity
			}
			if chanCapacity > maxChannelSize {
				maxChannelSize = chanCapacity
			}

			// Accumulate the total capacity of this channel to the
			// network wide-capacity.
			totalNetworkCapacity += chanCapacity

			numChannels++

			seenChans[edge.ChannelID] = struct{}{}
			allChans = append(allChans, edge.Capacity)
			return nil
		}); err != nil {
			return err
		}

		// Finally, if the out degree of this node is greater than what
		// we've seen so far, update the maxChanOut variable.
		if outDegree > maxChanOut {
			maxChanOut = outDegree
		}

		return nil
	}); err != nil {
		return nil, err
	}

	// Query the graph for the current number of zombie channels.
	numZombies, err := graph.NumZombies()
	if err != nil {
		return nil, err
	}

	// Find the median.
	medianChanSize = autopilot.Median(allChans)

	// If we don't have any channels, then reset the minChannelSize to zero
	// to avoid outputting NaN in encoded JSON.
	if numChannels == 0 {
		minChannelSize = 0
	}

	// TODO(roasbeef): graph diameter

	// TODO(roasbeef): also add oldest channel?
	netInfo := &lnrpc.NetworkInfo{
		MaxOutDegree:         maxChanOut,
		AvgOutDegree:         float64(2*numChannels) / float64(numNodes),
		NumNodes:             numNodes,
		NumChannels:          numChannels,
		TotalNetworkCapacity: int64(totalNetworkCapacity),
		AvgChannelSize:       float64(totalNetworkCapacity) / float64(numChannels),

		MinChannelSize:       int64(minChannelSize),
		MaxChannelSize:       int64(maxChannelSize),
		MedianChannelSizeSat: int64(medianChanSize),
		NumZombieChans:       numZombies,
	}

	// Similarly, if we don't have any channels, then we'll also set the
	// average channel size to zero in order to avoid weird JSON encoding
	// outputs.
	if numChannels == 0 {
		netInfo.AvgChannelSize = 0
	}

	return netInfo, nil
}

// StopDaemon will send a shutdown request to the interrupt handler, triggering
// a graceful shutdown of the daemon.
func (r *rpcServer) StopDaemon(ctx context.Context,
	_ *lnrpc.StopRequest) (*lnrpc.StopResponse, error) {

	signal.RequestShutdown()
	return &lnrpc.StopResponse{}, nil
}

// SubscribeChannelGraph launches a streaming RPC that allows the caller to
// receive notifications upon any changes the channel graph topology from the
// review of the responding node. Events notified include: new nodes coming
// online, nodes updating their authenticated attributes, new channels being
// advertised, updates in the routing policy for a directional channel edge,
// and finally when prior channels are closed on-chain.
func (r *rpcServer) SubscribeChannelGraph(req *lnrpc.GraphTopologySubscription,
	updateStream lnrpc.Lightning_SubscribeChannelGraphServer) error {

	// First, we start by subscribing to a new intent to receive
	// notifications from the channel router.
	client, err := r.server.chanRouter.SubscribeTopology()
	if err != nil {
		return err
	}

	// Ensure that the resources for the topology update client is cleaned
	// up once either the server, or client exists.
	defer client.Cancel()

	for {
		select {

		// A new update has been sent by the channel router, we'll
		// marshal it into the form expected by the gRPC client, then
		// send it off.
		case topChange, ok := <-client.TopologyChanges:
			// If the second value from the channel read is nil,
			// then this means that the channel router is exiting
			// or the notification client was cancelled. So we'll
			// exit early.
			if !ok {
				return errors.New("server shutting down")
			}

			// Convert the struct from the channel router into the
			// form expected by the gRPC service then send it off
			// to the client.
			graphUpdate := marshallTopologyChange(topChange)
			if err := updateStream.Send(graphUpdate); err != nil {
				return err
			}

		// The server is quitting, so we'll exit immediately. Returning
		// nil will close the clients read end of the stream.
		case <-r.quit:
			return nil
		}
	}
}

// marshallTopologyChange performs a mapping from the topology change struct
// returned by the router to the form of notifications expected by the current
// gRPC service.
func marshallTopologyChange(topChange *routing.TopologyChange) *lnrpc.GraphTopologyUpdate {

	// encodeKey is a simple helper function that converts a live public
	// key into a hex-encoded version of the compressed serialization for
	// the public key.
	encodeKey := func(k *btcec.PublicKey) string {
		return hex.EncodeToString(k.SerializeCompressed())
	}

	nodeUpdates := make([]*lnrpc.NodeUpdate, len(topChange.NodeUpdates))
	for i, nodeUpdate := range topChange.NodeUpdates {
		addrs := make([]string, len(nodeUpdate.Addresses))
		for i, addr := range nodeUpdate.Addresses {
			addrs[i] = addr.String()
		}

		nodeUpdates[i] = &lnrpc.NodeUpdate{
			Addresses:      addrs,
			IdentityKey:    encodeKey(nodeUpdate.IdentityKey),
			GlobalFeatures: nodeUpdate.GlobalFeatures,
			Alias:          nodeUpdate.Alias,
			Color:          nodeUpdate.Color,
		}
	}

	channelUpdates := make([]*lnrpc.ChannelEdgeUpdate, len(topChange.ChannelEdgeUpdates))
	for i, channelUpdate := range topChange.ChannelEdgeUpdates {
		channelUpdates[i] = &lnrpc.ChannelEdgeUpdate{
			ChanId: channelUpdate.ChanID,
			ChanPoint: &lnrpc.ChannelPoint{
				FundingTxid: &lnrpc.ChannelPoint_FundingTxidBytes{
					FundingTxidBytes: channelUpdate.ChanPoint.Hash[:],
				},
				OutputIndex: channelUpdate.ChanPoint.Index,
			},
			Capacity: int64(channelUpdate.Capacity),
			RoutingPolicy: &lnrpc.RoutingPolicy{
				TimeLockDelta:    uint32(channelUpdate.TimeLockDelta),
				MinHtlc:          int64(channelUpdate.MinHTLC),
				MaxHtlcMsat:      uint64(channelUpdate.MaxHTLC),
				FeeBaseMsat:      int64(channelUpdate.BaseFee),
				FeeRateMilliMsat: int64(channelUpdate.FeeRate),
				Disabled:         channelUpdate.Disabled,
			},
			AdvertisingNode: encodeKey(channelUpdate.AdvertisingNode),
			ConnectingNode:  encodeKey(channelUpdate.ConnectingNode),
		}
	}

	closedChans := make([]*lnrpc.ClosedChannelUpdate, len(topChange.ClosedChannels))
	for i, closedChan := range topChange.ClosedChannels {
		closedChans[i] = &lnrpc.ClosedChannelUpdate{
			ChanId:       closedChan.ChanID,
			Capacity:     int64(closedChan.Capacity),
			ClosedHeight: closedChan.ClosedHeight,
			ChanPoint: &lnrpc.ChannelPoint{
				FundingTxid: &lnrpc.ChannelPoint_FundingTxidBytes{
					FundingTxidBytes: closedChan.ChanPoint.Hash[:],
				},
				OutputIndex: closedChan.ChanPoint.Index,
			},
		}
	}

	return &lnrpc.GraphTopologyUpdate{
		NodeUpdates:    nodeUpdates,
		ChannelUpdates: channelUpdates,
		ClosedChans:    closedChans,
	}
}

// ListPayments returns a list of all outgoing payments.
func (r *rpcServer) ListPayments(ctx context.Context,
	req *lnrpc.ListPaymentsRequest) (*lnrpc.ListPaymentsResponse, error) {

	rpcsLog.Debugf("[ListPayments]")

	payments, err := r.server.chanDB.FetchPayments()
	if err != nil {
		return nil, err
	}

	paymentsResp := &lnrpc.ListPaymentsResponse{}
	for _, payment := range payments {
		// To keep compatibility with the old API, we only return
		// non-suceeded payments if requested.
		if payment.Status != channeldb.StatusSucceeded &&
			!req.IncludeIncomplete {
			continue
		}

		// If a payment attempt has been made we can fetch the route.
		// Otherwise we'll just populate the RPC response with an empty
		// one.
		var route route.Route
		if payment.Attempt != nil {
			route = payment.Attempt.Route
		}
		path := make([]string, len(route.Hops))
		for i, hop := range route.Hops {
			path[i] = hex.EncodeToString(hop.PubKeyBytes[:])
		}

		// If this payment is settled, the preimage will be available.
		var preimage lntypes.Preimage
		if payment.PaymentPreimage != nil {
			preimage = *payment.PaymentPreimage
		}

		msatValue := int64(payment.Info.Value)
		satValue := int64(payment.Info.Value.ToSatoshis())

		status, err := convertPaymentStatus(payment.Status)
		if err != nil {
			return nil, err
		}

		paymentHash := payment.Info.PaymentHash
		paymentsResp.Payments = append(paymentsResp.Payments, &lnrpc.Payment{
			PaymentHash:     hex.EncodeToString(paymentHash[:]),
			Value:           satValue,
			ValueMsat:       msatValue,
			ValueSat:        satValue,
			CreationDate:    payment.Info.CreationDate.Unix(),
			Path:            path,
			Fee:             int64(route.TotalFees().ToSatoshis()),
			FeeSat:          int64(route.TotalFees().ToSatoshis()),
			FeeMsat:         int64(route.TotalFees()),
			PaymentPreimage: hex.EncodeToString(preimage[:]),
			PaymentRequest:  string(payment.Info.PaymentRequest),
			Status:          status,
		})
	}

	return paymentsResp, nil
}

// convertPaymentStatus converts a channeldb.PaymentStatus to the type expected
// by the RPC.
func convertPaymentStatus(dbStatus channeldb.PaymentStatus) (
	lnrpc.Payment_PaymentStatus, error) {

	switch dbStatus {
	case channeldb.StatusUnknown:
		return lnrpc.Payment_UNKNOWN, nil

	case channeldb.StatusInFlight:
		return lnrpc.Payment_IN_FLIGHT, nil

	case channeldb.StatusSucceeded:
		return lnrpc.Payment_SUCCEEDED, nil

	case channeldb.StatusFailed:
		return lnrpc.Payment_FAILED, nil

	default:
		return 0, fmt.Errorf("unhandled payment status %v", dbStatus)
	}
}

// DeleteAllPayments deletes all outgoing payments from DB.
func (r *rpcServer) DeleteAllPayments(ctx context.Context,
	_ *lnrpc.DeleteAllPaymentsRequest) (*lnrpc.DeleteAllPaymentsResponse, error) {

	rpcsLog.Debugf("[DeleteAllPayments]")

	if err := r.server.chanDB.DeletePayments(); err != nil {
		return nil, err
	}

	return &lnrpc.DeleteAllPaymentsResponse{}, nil
}

// DebugLevel allows a caller to programmatically set the logging verbosity of
// lnd. The logging can be targeted according to a coarse daemon-wide logging
// level, or in a granular fashion to specify the logging for a target
// sub-system.
func (r *rpcServer) DebugLevel(ctx context.Context,
	req *lnrpc.DebugLevelRequest) (*lnrpc.DebugLevelResponse, error) {

	// If show is set, then we simply print out the list of available
	// sub-systems.
	if req.Show {
		return &lnrpc.DebugLevelResponse{
			SubSystems: strings.Join(supportedSubsystems(), " "),
		}, nil
	}

	rpcsLog.Infof("[debuglevel] changing debug level to: %v", req.LevelSpec)

	// Otherwise, we'll attempt to set the logging level using the
	// specified level spec.
	if err := parseAndSetDebugLevels(req.LevelSpec); err != nil {
		return nil, err
	}

	return &lnrpc.DebugLevelResponse{}, nil
}

// DecodePayReq takes an encoded payment request string and attempts to decode
// it, returning a full description of the conditions encoded within the
// payment request.
func (r *rpcServer) DecodePayReq(ctx context.Context,
	req *lnrpc.PayReqString) (*lnrpc.PayReq, error) {

	rpcsLog.Tracef("[decodepayreq] decoding: %v", req.PayReq)

	// Fist we'll attempt to decode the payment request string, if the
	// request is invalid or the checksum doesn't match, then we'll exit
	// here with an error.
	payReq, err := zpay32.Decode(req.PayReq, activeNetParams.Params)
	if err != nil {
		return nil, err
	}

	// Let the fields default to empty strings.
	desc := ""
	if payReq.Description != nil {
		desc = *payReq.Description
	}

	descHash := []byte("")
	if payReq.DescriptionHash != nil {
		descHash = payReq.DescriptionHash[:]
	}

	fallbackAddr := ""
	if payReq.FallbackAddr != nil {
		fallbackAddr = payReq.FallbackAddr.String()
	}

	// Expiry time will default to 3600 seconds if not specified
	// explicitly.
	expiry := int64(payReq.Expiry().Seconds())

	// Convert between the `lnrpc` and `routing` types.
	routeHints := invoicesrpc.CreateRPCRouteHints(payReq.RouteHints)

	amt := int64(0)
	if payReq.MilliSat != nil {
		amt = int64(payReq.MilliSat.ToSatoshis())
	}

	dest := payReq.Destination.SerializeCompressed()
	return &lnrpc.PayReq{
		Destination:     hex.EncodeToString(dest),
		PaymentHash:     hex.EncodeToString(payReq.PaymentHash[:]),
		NumSatoshis:     amt,
		Timestamp:       payReq.Timestamp.Unix(),
		Description:     desc,
		DescriptionHash: hex.EncodeToString(descHash[:]),
		FallbackAddr:    fallbackAddr,
		Expiry:          expiry,
		CltvExpiry:      int64(payReq.MinFinalCLTVExpiry()),
		RouteHints:      routeHints,
	}, nil
}

// feeBase is the fixed point that fee rate computation are performed over.
// Nodes on the network advertise their fee rate using this point as a base.
// This means that the minimal possible fee rate if 1e-6, or 0.000001, or
// 0.0001%.
const feeBase = 1000000

// FeeReport allows the caller to obtain a report detailing the current fee
// schedule enforced by the node globally for each channel.
func (r *rpcServer) FeeReport(ctx context.Context,
	_ *lnrpc.FeeReportRequest) (*lnrpc.FeeReportResponse, error) {

	// TODO(roasbeef): use UnaryInterceptor to add automated logging

	rpcsLog.Debugf("[feereport]")

	channelGraph := r.server.chanDB.ChannelGraph()
	selfNode, err := channelGraph.SourceNode()
	if err != nil {
		return nil, err
	}

	var feeReports []*lnrpc.ChannelFeeReport
	err = selfNode.ForEachChannel(nil, func(_ *bbolt.Tx, chanInfo *channeldb.ChannelEdgeInfo,
		edgePolicy, _ *channeldb.ChannelEdgePolicy) error {

		// Self node should always have policies for its channels.
		if edgePolicy == nil {
			return fmt.Errorf("no policy for outgoing channel %v ",
				chanInfo.ChannelID)
		}

		// We'll compute the effective fee rate by converting from a
		// fixed point fee rate to a floating point fee rate. The fee
		// rate field in the database the amount of mSAT charged per
		// 1mil mSAT sent, so will divide by this to get the proper fee
		// rate.
		feeRateFixedPoint := edgePolicy.FeeProportionalMillionths
		feeRate := float64(feeRateFixedPoint) / float64(feeBase)

		// TODO(roasbeef): also add stats for revenue for each channel
		feeReports = append(feeReports, &lnrpc.ChannelFeeReport{
			ChanPoint:   chanInfo.ChannelPoint.String(),
			BaseFeeMsat: int64(edgePolicy.FeeBaseMSat),
			FeePerMil:   int64(feeRateFixedPoint),
			FeeRate:     feeRate,
		})

		return nil
	})
	if err != nil {
		return nil, err
	}

	fwdEventLog := r.server.chanDB.ForwardingLog()

	// computeFeeSum is a helper function that computes the total fees for
	// a particular time slice described by a forwarding event query.
	computeFeeSum := func(query channeldb.ForwardingEventQuery) (lnwire.MilliSatoshi, error) {

		var totalFees lnwire.MilliSatoshi

		// We'll continue to fetch the next query and accumulate the
		// fees until the next query returns no events.
		for {
			timeSlice, err := fwdEventLog.Query(query)
			if err != nil {
				return 0, nil
			}

			// If the timeslice is empty, then we'll return as
			// we've retrieved all the entries in this range.
			if len(timeSlice.ForwardingEvents) == 0 {
				break
			}

			// Otherwise, we'll tally up an accumulate the total
			// fees for this time slice.
			for _, event := range timeSlice.ForwardingEvents {
				fee := event.AmtIn - event.AmtOut
				totalFees += fee
			}

			// We'll now take the last offset index returned as
			// part of this response, and modify our query to start
			// at this index. This has a pagination effect in the
			// case that our query bounds has more than 100k
			// entries.
			query.IndexOffset = timeSlice.LastIndexOffset
		}

		return totalFees, nil
	}

	now := time.Now()

	// Before we perform the queries below, we'll instruct the switch to
	// flush any pending events to disk. This ensure we get a complete
	// snapshot at this particular time.
	if err := r.server.htlcSwitch.FlushForwardingEvents(); err != nil {
		return nil, fmt.Errorf("unable to flush forwarding "+
			"events: %v", err)
	}

	// In addition to returning the current fee schedule for each channel.
	// We'll also perform a series of queries to obtain the total fees
	// earned over the past day, week, and month.
	dayQuery := channeldb.ForwardingEventQuery{
		StartTime:    now.Add(-time.Hour * 24),
		EndTime:      now,
		NumMaxEvents: 1000,
	}
	dayFees, err := computeFeeSum(dayQuery)
	if err != nil {
		return nil, fmt.Errorf("unable to retrieve day fees: %v", err)
	}

	weekQuery := channeldb.ForwardingEventQuery{
		StartTime:    now.Add(-time.Hour * 24 * 7),
		EndTime:      now,
		NumMaxEvents: 1000,
	}
	weekFees, err := computeFeeSum(weekQuery)
	if err != nil {
		return nil, fmt.Errorf("unable to retrieve day fees: %v", err)
	}

	monthQuery := channeldb.ForwardingEventQuery{
		StartTime:    now.Add(-time.Hour * 24 * 30),
		EndTime:      now,
		NumMaxEvents: 1000,
	}
	monthFees, err := computeFeeSum(monthQuery)
	if err != nil {
		return nil, fmt.Errorf("unable to retrieve day fees: %v", err)
	}

	return &lnrpc.FeeReportResponse{
		ChannelFees: feeReports,
		DayFeeSum:   uint64(dayFees.ToSatoshis()),
		WeekFeeSum:  uint64(weekFees.ToSatoshis()),
		MonthFeeSum: uint64(monthFees.ToSatoshis()),
	}, nil
}

// minFeeRate is the smallest permitted fee rate within the network. This is
// derived by the fact that fee rates are computed using a fixed point of
// 1,000,000. As a result, the smallest representable fee rate is 1e-6, or
// 0.000001, or 0.0001%.
const minFeeRate = 1e-6

// UpdateChannelPolicy allows the caller to update the channel forwarding policy
// for all channels globally, or a particular channel.
func (r *rpcServer) UpdateChannelPolicy(ctx context.Context,
	req *lnrpc.PolicyUpdateRequest) (*lnrpc.PolicyUpdateResponse, error) {

	var targetChans []wire.OutPoint
	switch scope := req.Scope.(type) {
	// If the request is targeting all active channels, then we don't need
	// target any channels by their channel point.
	case *lnrpc.PolicyUpdateRequest_Global:

	// Otherwise, we're targeting an individual channel by its channel
	// point.
	case *lnrpc.PolicyUpdateRequest_ChanPoint:
		txid, err := GetChanPointFundingTxid(scope.ChanPoint)
		if err != nil {
			return nil, err
		}
		targetChans = append(targetChans, wire.OutPoint{
			Hash:  *txid,
			Index: scope.ChanPoint.OutputIndex,
		})
	default:
		return nil, fmt.Errorf("unknown scope: %v", scope)
	}

	switch {
	// As a sanity check, if the fee isn't zero, we'll ensure that the
	// passed fee rate is below 1e-6, or the lowest allowed non-zero fee
	// rate expressible within the protocol.
	case req.FeeRate != 0 && req.FeeRate < minFeeRate:
		return nil, fmt.Errorf("fee rate of %v is too small, min fee "+
			"rate is %v", req.FeeRate, minFeeRate)

	// We'll also ensure that the user isn't setting a CLTV delta that
	// won't give outgoing HTLCs enough time to fully resolve if needed.
	case req.TimeLockDelta < minTimeLockDelta:
		return nil, fmt.Errorf("time lock delta of %v is too small, "+
			"minimum supported is %v", req.TimeLockDelta,
			minTimeLockDelta)
	}

	// We'll also need to convert the floating point fee rate we accept
	// over RPC to the fixed point rate that we use within the protocol. We
	// do this by multiplying the passed fee rate by the fee base. This
	// gives us the fixed point, scaled by 1 million that's used within the
	// protocol.
	feeRateFixed := uint32(req.FeeRate * feeBase)
	baseFeeMsat := lnwire.MilliSatoshi(req.BaseFeeMsat)
	feeSchema := routing.FeeSchema{
		BaseFee: baseFeeMsat,
		FeeRate: feeRateFixed,
	}

	chanPolicy := routing.ChannelPolicy{
		FeeSchema:     feeSchema,
		TimeLockDelta: req.TimeLockDelta,
	}

	rpcsLog.Debugf("[updatechanpolicy] updating channel policy base_fee=%v, "+
		"rate_float=%v, rate_fixed=%v, time_lock_delta: %v, targets=%v",
		req.BaseFeeMsat, req.FeeRate, feeRateFixed, req.TimeLockDelta,
		spew.Sdump(targetChans))

	// With the scope resolved, we'll now send this to the
	// AuthenticatedGossiper so it can propagate the new policy for our
	// target channel(s).
	err := r.server.authGossiper.PropagateChanPolicyUpdate(
		chanPolicy, targetChans...,
	)
	if err != nil {
		return nil, err
	}

	// Finally, we'll apply the set of active links amongst the target
	// channels.
	//
	// We create a partially policy as the logic won't overwrite a valid
	// sub-policy with a "nil" one.
	p := htlcswitch.ForwardingPolicy{
		BaseFee:       baseFeeMsat,
		FeeRate:       lnwire.MilliSatoshi(feeRateFixed),
		TimeLockDelta: req.TimeLockDelta,
	}
	err = r.server.htlcSwitch.UpdateForwardingPolicies(p, targetChans...)
	if err != nil {
		// If we're unable update the fees due to the links not being
		// online, then we don't need to fail the call. We'll simply
		// log the failure.
		rpcsLog.Warnf("Unable to update link fees: %v", err)
	}

	return &lnrpc.PolicyUpdateResponse{}, nil
}

// ForwardingHistory allows the caller to query the htlcswitch for a record of
// all HTLC's forwarded within the target time range, and integer offset within
// that time range. If no time-range is specified, then the first chunk of the
// past 24 hrs of forwarding history are returned.

// A list of forwarding events are returned. The size of each forwarding event
// is 40 bytes, and the max message size able to be returned in gRPC is 4 MiB.
// In order to safely stay under this max limit, we'll return 50k events per
// response.  Each response has the index offset of the last entry. The index
// offset can be provided to the request to allow the caller to skip a series
// of records.
func (r *rpcServer) ForwardingHistory(ctx context.Context,
	req *lnrpc.ForwardingHistoryRequest) (*lnrpc.ForwardingHistoryResponse, error) {

	rpcsLog.Debugf("[forwardinghistory]")

	// Before we perform the queries below, we'll instruct the switch to
	// flush any pending events to disk. This ensure we get a complete
	// snapshot at this particular time.
	if err := r.server.htlcSwitch.FlushForwardingEvents(); err != nil {
		return nil, fmt.Errorf("unable to flush forwarding "+
			"events: %v", err)
	}

	var (
		startTime, endTime time.Time

		numEvents uint32
	)

	// If the start time wasn't specified, we'll default to 24 hours ago.
	if req.StartTime == 0 {
		now := time.Now()
		startTime = now.Add(-time.Hour * 24)
	} else {
		startTime = time.Unix(int64(req.StartTime), 0)
	}

	// If the end time wasn't specified, assume a default end time of now.
	if req.EndTime == 0 {
		now := time.Now()
		endTime = now
	} else {
		endTime = time.Unix(int64(req.EndTime), 0)
	}

	// If the number of events wasn't specified, then we'll default to
	// returning the last 100 events.
	numEvents = req.NumMaxEvents
	if numEvents == 0 {
		numEvents = 100
	}

	// Next, we'll map the proto request into a format that is understood by
	// the forwarding log.
	eventQuery := channeldb.ForwardingEventQuery{
		StartTime:    startTime,
		EndTime:      endTime,
		IndexOffset:  req.IndexOffset,
		NumMaxEvents: numEvents,
	}
	timeSlice, err := r.server.chanDB.ForwardingLog().Query(eventQuery)
	if err != nil {
		return nil, fmt.Errorf("unable to query forwarding log: %v", err)
	}

	// TODO(roasbeef): add settlement latency?
	//  * use FPE on all records?

	// With the events retrieved, we'll now map them into the proper proto
	// response.
	//
	// TODO(roasbeef): show in ns for the outside?
	resp := &lnrpc.ForwardingHistoryResponse{
		ForwardingEvents: make([]*lnrpc.ForwardingEvent, len(timeSlice.ForwardingEvents)),
		LastOffsetIndex:  timeSlice.LastIndexOffset,
	}
	for i, event := range timeSlice.ForwardingEvents {
		amtInSat := event.AmtIn.ToSatoshis()
		amtOutSat := event.AmtOut.ToSatoshis()
		feeMsat := event.AmtIn - event.AmtOut

		resp.ForwardingEvents[i] = &lnrpc.ForwardingEvent{
			Timestamp: uint64(event.Timestamp.Unix()),
			ChanIdIn:  event.IncomingChanID.ToUint64(),
			ChanIdOut: event.OutgoingChanID.ToUint64(),
			AmtIn:     uint64(amtInSat),
			AmtOut:    uint64(amtOutSat),
			Fee:       uint64(feeMsat.ToSatoshis()),
			FeeMsat:   uint64(feeMsat),
		}
	}

	return resp, nil
}

// ExportChannelBackup attempts to return an encrypted static channel backup
// for the target channel identified by it channel point. The backup is
// encrypted with a key generated from the aezeed seed of the user. The
// returned backup can either be restored using the RestoreChannelBackup method
// once lnd is running, or via the InitWallet and UnlockWallet methods from the
// WalletUnlocker service.
func (r *rpcServer) ExportChannelBackup(ctx context.Context,
	in *lnrpc.ExportChannelBackupRequest) (*lnrpc.ChannelBackup, error) {

	// First, we'll convert the lnrpc channel point into a wire.OutPoint
	// that we can manipulate.
	txid, err := GetChanPointFundingTxid(in.ChanPoint)
	if err != nil {
		return nil, err
	}
	chanPoint := wire.OutPoint{
		Hash:  *txid,
		Index: in.ChanPoint.OutputIndex,
	}

	// Next, we'll attempt to fetch a channel backup for this channel from
	// the database. If this channel has been closed, or the outpoint is
	// unknown, then we'll return an error
	unpackedBackup, err := chanbackup.FetchBackupForChan(
		chanPoint, r.server.chanDB,
	)
	if err != nil {
		return nil, err
	}

	// At this point, we have an unpacked backup (plaintext) so we'll now
	// attempt to serialize and encrypt it in order to create a packed
	// backup.
	packedBackups, err := chanbackup.PackStaticChanBackups(
		[]chanbackup.Single{*unpackedBackup},
		r.server.cc.keyRing,
	)
	if err != nil {
		return nil, fmt.Errorf("packing of back ups failed: %v", err)
	}

	// Before we proceed, we'll ensure that we received a backup for this
	// channel, otherwise, we'll bail out.
	packedBackup, ok := packedBackups[chanPoint]
	if !ok {
		return nil, fmt.Errorf("expected single backup for "+
			"ChannelPoint(%v), got %v", chanPoint,
			len(packedBackup))
	}

	return &lnrpc.ChannelBackup{
		ChanPoint:  in.ChanPoint,
		ChanBackup: packedBackup,
	}, nil
}

// VerifyChanBackup allows a caller to verify the integrity of a channel backup
// snapshot. This method will accept both either a packed Single or a packed
// Multi. Specifying both will result in an error.
func (r *rpcServer) VerifyChanBackup(ctx context.Context,
	in *lnrpc.ChanBackupSnapshot) (*lnrpc.VerifyChanBackupResponse, error) {

	switch {
	// If neither a Single or Multi has been specified, then we have nothing
	// to verify.
	case in.GetSingleChanBackups() == nil && in.GetMultiChanBackup() == nil:
		return nil, errors.New("either a Single or Multi channel " +
			"backup must be specified")

	// Either a Single or a Multi must be specified, but not both.
	case in.GetSingleChanBackups() != nil && in.GetMultiChanBackup() != nil:
		return nil, errors.New("either a Single or Multi channel " +
			"backup must be specified, but not both")

	// If a Single is specified then we'll only accept one of them to allow
	// the caller to map the valid/invalid state for each individual Single.
	case in.GetSingleChanBackups() != nil:
		chanBackupsProtos := in.GetSingleChanBackups().ChanBackups
		if len(chanBackupsProtos) != 1 {
			return nil, errors.New("only one Single is accepted " +
				"at a time")
		}

		// First, we'll convert the raw byte slice into a type we can
		// work with a bit better.
		chanBackup := chanbackup.PackedSingles(
			[][]byte{chanBackupsProtos[0].ChanBackup},
		)

		// With our PackedSingles created, we'll attempt to unpack the
		// backup. If this fails, then we know the backup is invalid for
		// some reason.
		_, err := chanBackup.Unpack(r.server.cc.keyRing)
		if err != nil {
			return nil, fmt.Errorf("invalid single channel "+
				"backup: %v", err)
		}

	case in.GetMultiChanBackup() != nil:
		// We'll convert the raw byte slice into a PackedMulti that we
		// can easily work with.
		packedMultiBackup := in.GetMultiChanBackup().MultiChanBackup
		packedMulti := chanbackup.PackedMulti(packedMultiBackup)

		// We'll now attempt to unpack the Multi. If this fails, then we
		// know it's invalid.
		_, err := packedMulti.Unpack(r.server.cc.keyRing)
		if err != nil {
			return nil, fmt.Errorf("invalid multi channel backup: "+
				"%v", err)
		}
	}

	return &lnrpc.VerifyChanBackupResponse{}, nil
}

// createBackupSnapshot converts the passed Single backup into a snapshot which
// contains individual packed single backups, as well as a single packed multi
// backup.
func (r *rpcServer) createBackupSnapshot(backups []chanbackup.Single) (
	*lnrpc.ChanBackupSnapshot, error) {

	// Once we have the set of back ups, we'll attempt to pack them all
	// into a series of single channel backups.
	singleChanPackedBackups, err := chanbackup.PackStaticChanBackups(
		backups, r.server.cc.keyRing,
	)
	if err != nil {
		return nil, fmt.Errorf("unable to pack set of chan "+
			"backups: %v", err)
	}

	// Now that we have our set of single packed backups, we'll morph that
	// into a form that the proto response requires.
	numBackups := len(singleChanPackedBackups)
	singleBackupResp := &lnrpc.ChannelBackups{
		ChanBackups: make([]*lnrpc.ChannelBackup, 0, numBackups),
	}
	for chanPoint, singlePackedBackup := range singleChanPackedBackups {
		txid := chanPoint.Hash
		rpcChanPoint := &lnrpc.ChannelPoint{
			FundingTxid: &lnrpc.ChannelPoint_FundingTxidBytes{
				FundingTxidBytes: txid[:],
			},
			OutputIndex: chanPoint.Index,
		}

		singleBackupResp.ChanBackups = append(
			singleBackupResp.ChanBackups,
			&lnrpc.ChannelBackup{
				ChanPoint:  rpcChanPoint,
				ChanBackup: singlePackedBackup,
			},
		)
	}

	// In addition, to the set of single chan backups, we'll also create a
	// single multi-channel backup which can be serialized into a single
	// file for safe storage.
	var b bytes.Buffer
	unpackedMultiBackup := chanbackup.Multi{
		StaticBackups: backups,
	}
	err = unpackedMultiBackup.PackToWriter(&b, r.server.cc.keyRing)
	if err != nil {
		return nil, fmt.Errorf("unable to multi-pack backups: %v", err)
	}

	multiBackupResp := &lnrpc.MultiChanBackup{
		MultiChanBackup: b.Bytes(),
	}
	for _, singleBackup := range singleBackupResp.ChanBackups {
		multiBackupResp.ChanPoints = append(
			multiBackupResp.ChanPoints, singleBackup.ChanPoint,
		)
	}

	return &lnrpc.ChanBackupSnapshot{
		SingleChanBackups: singleBackupResp,
		MultiChanBackup:   multiBackupResp,
	}, nil
}

// ExportAllChannelBackups returns static channel backups for all existing
// channels known to lnd. A set of regular singular static channel backups for
// each channel are returned. Additionally, a multi-channel backup is returned
// as well, which contains a single encrypted blob containing the backups of
// each channel.
func (r *rpcServer) ExportAllChannelBackups(ctx context.Context,
	in *lnrpc.ChanBackupExportRequest) (*lnrpc.ChanBackupSnapshot, error) {

	// First, we'll attempt to read back ups for ALL currently opened
	// channels from disk.
	allUnpackedBackups, err := chanbackup.FetchStaticChanBackups(
		r.server.chanDB,
	)
	if err != nil {
		return nil, fmt.Errorf("unable to fetch all static chan "+
			"backups: %v", err)
	}

	// With the backups assembled, we'll create a full snapshot.
	return r.createBackupSnapshot(allUnpackedBackups)
}

// RestoreChannelBackups accepts a set of singular channel backups, or a single
// encrypted multi-chan backup and attempts to recover any funds remaining
// within the channel. If we're able to unpack the backup, then the new channel
// will be shown under listchannels, as well as pending channels.
func (r *rpcServer) RestoreChannelBackups(ctx context.Context,
	in *lnrpc.RestoreChanBackupRequest) (*lnrpc.RestoreBackupResponse, error) {

	// First, we'll make our implementation of the
	// chanbackup.ChannelRestorer interface which we'll use to properly
	// restore either a set of chanbackup.Single or chanbackup.Multi
	// backups.
	chanRestorer := &chanDBRestorer{
		db:         r.server.chanDB,
		secretKeys: r.server.cc.keyRing,
		chainArb:   r.server.chainArb,
	}

	// We'll accept either a list of Single backups, or a single Multi
	// backup which contains several single backups.
	switch {
	case in.GetChanBackups() != nil:
		chanBackupsProtos := in.GetChanBackups()

		// Now that we know what type of backup we're working with,
		// we'll parse them all out into a more suitable format.
		packedBackups := make([][]byte, 0, len(chanBackupsProtos.ChanBackups))
		for _, chanBackup := range chanBackupsProtos.ChanBackups {
			packedBackups = append(
				packedBackups, chanBackup.ChanBackup,
			)
		}

		// With our backups obtained, we'll now restore them which will
		// write the new backups to disk, and then attempt to connect
		// out to any peers that we know of which were our prior
		// channel peers.
		err := chanbackup.UnpackAndRecoverSingles(
			chanbackup.PackedSingles(packedBackups),
			r.server.cc.keyRing, chanRestorer, r.server,
		)
		if err != nil {
			return nil, fmt.Errorf("unable to unpack single "+
				"backups: %v", err)
		}

	case in.GetMultiChanBackup() != nil:
		packedMultiBackup := in.GetMultiChanBackup()

		// With our backups obtained, we'll now restore them which will
		// write the new backups to disk, and then attempt to connect
		// out to any peers that we know of which were our prior
		// channel peers.
		packedMulti := chanbackup.PackedMulti(packedMultiBackup)
		err := chanbackup.UnpackAndRecoverMulti(
			packedMulti, r.server.cc.keyRing, chanRestorer,
			r.server,
		)
		if err != nil {
			return nil, fmt.Errorf("unable to unpack chan "+
				"backup: %v", err)
		}
	}

	return &lnrpc.RestoreBackupResponse{}, nil
}

// SubscribeChannelBackups allows a client to sub-subscribe to the most up to
// date information concerning the state of all channel back ups. Each time a
// new channel is added, we return the new set of channels, along with a
// multi-chan backup containing the backup info for all channels. Each time a
// channel is closed, we send a new update, which contains new new chan back
// ups, but the updated set of encrypted multi-chan backups with the closed
// channel(s) removed.
func (r *rpcServer) SubscribeChannelBackups(req *lnrpc.ChannelBackupSubscription,
	updateStream lnrpc.Lightning_SubscribeChannelBackupsServer) error {

	// First, we'll subscribe to the primary channel notifier so we can
	// obtain events for new opened/closed channels.
	chanSubscription, err := r.server.channelNotifier.SubscribeChannelEvents()
	if err != nil {
		return err
	}

	defer chanSubscription.Cancel()
	for {
		select {
		// A new event has been sent by the channel notifier, we'll
		// assemble, then sling out a new event to the client.
		case e := <-chanSubscription.Updates():
			// TODO(roasbeef): batch dispatch ntnfs

			switch e.(type) {

			// We only care about new/closed channels, so we'll
			// skip any events for active/inactive channels.
			case channelnotifier.ActiveChannelEvent:
				continue
			case channelnotifier.InactiveChannelEvent:
				continue
			}

			// Now that we know the channel state has changed,
			// we'll obtains the current set of single channel
			// backups from disk.
			chanBackups, err := chanbackup.FetchStaticChanBackups(
				r.server.chanDB,
			)
			if err != nil {
				return fmt.Errorf("unable to fetch all "+
					"static chan backups: %v", err)
			}

			// With our backups obtained, we'll pack them into a
			// snapshot and send them back to the client.
			backupSnapshot, err := r.createBackupSnapshot(
				chanBackups,
			)
			if err != nil {
				return err
			}
			err = updateStream.Send(backupSnapshot)
			if err != nil {
				return err
			}

		case <-r.quit:
			return nil
		}
	}
}<|MERGE_RESOLUTION|>--- conflicted
+++ resolved
@@ -75,9 +75,7 @@
 	//MemoryRPCListener is used to enable in memory grpc API usage
 	memoryRPCListener *bufconn.Listener
 
-	zeroHash [32]byte
-
-	// maxPaymentMSat is the maximum allowed payment currently permitted as
+	// MaxPaymentMSat is the maximum allowed payment currently permitted as
 	// defined in BOLT-002. This value depends on which chain is active.
 	// It is set to the value under the Bitcoin chain as default.
 	MaxPaymentMSat = maxBtcPaymentMSat
@@ -174,69 +172,12 @@
 			Entity: "address",
 			Action: "write",
 		},
-<<<<<<< HEAD
-	}	
-)
-
-// rpcServer is a gRPC, RPC front end to the lnd daemon.
-// TODO(roasbeef): pagination support for the list-style calls
-type rpcServer struct {
-	started  int32 // To be used atomically.
-	shutdown int32 // To be used atomically.
-
-	server *server
-
-	wg sync.WaitGroup
-
-	// subServers are a set of sub-RPC servers that use the same gRPC and
-	// listening sockets as the main RPC server, but which maintain their
-	// own independent service. This allows us to expose a set of
-	// micro-service like abstractions to the outside world for users to
-	// consume.
-	subServers []lnrpc.SubServer
-
-	// grpcServer is the main gRPC server that this RPC server, and all the
-	// sub-servers will use to register themselves and accept client
-	// requests from.
-	grpcServer *grpc.Server
-
-	// listenerCleanUp are a set of closures functions that will allow this
-	// main RPC server to clean up all the listening socket created for the
-	// server.
-	listenerCleanUp []func()
-
-	// restDialOpts are a set of gRPC dial options that the REST server
-	// proxy will use to connect to the main gRPC server.
-	restDialOpts []grpc.DialOption
-
-	// restProxyDest is the address to forward REST requests to.
-	restProxyDest string
-
-	// tlsCfg is the TLS config that allows the REST server proxy to
-	// connect to the main gRPC server to proxy all incoming requests.
-	tlsCfg *tls.Config
-
-	// routerBackend contains the backend implementation of the router
-	// rpc sub server.
-	routerBackend *routerrpc.RouterBackend
-
-	quit chan struct{}
-}
-
-// A compile time check to ensure that rpcServer fully implements the
-// LightningServer gRPC service.
-var _ lnrpc.LightningServer = (*rpcServer)(nil)
-
-// permissions maps RPC calls to the permissions they require.
-func initialPermissions() map[string][]bakery.Op {	
-=======
 	}
 )
 
 // mainRPCServerPermissions returns a mapping of the main RPC server calls to
 // the permissions they require.
 func mainRPCServerPermissions() map[string][]bakery.Op {
->>>>>>> add905d1
 	return map[string][]bakery.Op{
 		"/lnrpc.Lightning/SendCoins": {{
 			Entity: "onchain",
@@ -448,8 +389,6 @@
 			Action: "read",
 		}},
 	}
-<<<<<<< HEAD
-=======
 }
 
 // rpcServer is a gRPC, RPC front end to the lnd daemon.
@@ -495,8 +434,8 @@
 	routerBackend *routerrpc.RouterBackend
 
 	quit chan struct{}
->>>>>>> add905d1
-}
+}
+
 // newRPCServer creates and returns a new instance of the rpcServer. The
 // rpcServer will handle creating all listening sockets needed by it, and any
 // of the sub-servers that it maintains. The set of serverOpts should be the
@@ -582,7 +521,6 @@
 		subServerPerms = append(subServerPerms, macPerms)
 	}
 
-	permissions := initialPermissions()
 	// Next, we need to merge the set of sub server macaroon permissions
 	// with the main RPC server permissions so we can unite them under a
 	// single set of interceptors.
@@ -2315,15 +2253,6 @@
 
 		resp.PendingOpenChannels[i] = &lnrpc.PendingChannelsResponse_PendingOpenChannel{
 			Channel: &lnrpc.PendingChannelsResponse_PendingChannel{
-<<<<<<< HEAD
-				RemoteNodePub:     hex.EncodeToString(pub),
-				ChannelPoint:      pendingChan.FundingOutpoint.String(),
-				Capacity:          int64(pendingChan.Capacity),
-				LocalBalance:      int64(localCommitment.LocalBalance.ToSatoshis()),
-				RemoteBalance:     int64(localCommitment.RemoteBalance.ToSatoshis()),
-				LocalChanReserve:  int64(pendingChan.LocalChanCfg.ChanReserve),
-				RemoteChanReserve: int64(pendingChan.RemoteChanCfg.ChanReserve),
-=======
 				RemoteNodePub:        hex.EncodeToString(pub),
 				ChannelPoint:         pendingChan.FundingOutpoint.String(),
 				Capacity:             int64(pendingChan.Capacity),
@@ -2331,7 +2260,6 @@
 				RemoteBalance:        int64(localCommitment.RemoteBalance.ToSatoshis()),
 				LocalChanReserveSat:  int64(pendingChan.LocalChanCfg.ChanReserve),
 				RemoteChanReserveSat: int64(pendingChan.RemoteChanCfg.ChanReserve),
->>>>>>> add905d1
 			},
 			CommitWeight: commitWeight,
 			CommitFee:    int64(localCommitment.CommitFee),
@@ -2742,13 +2670,8 @@
 		CsvDelay:              uint32(dbChannel.LocalChanCfg.CsvDelay),
 		Initiator:             dbChannel.IsInitiator,
 		ChanStatusFlags:       dbChannel.ChanStatus().String(),
-<<<<<<< HEAD
-		LocalChanReserve:      int64(dbChannel.LocalChanCfg.ChanReserve),
-		RemoteChanReserve:     int64(dbChannel.RemoteChanCfg.ChanReserve),
-=======
 		LocalChanReserveSat:   int64(dbChannel.LocalChanCfg.ChanReserve),
 		RemoteChanReserveSat:  int64(dbChannel.RemoteChanCfg.ChanReserve),
->>>>>>> add905d1
 	}
 
 	for i, htlc := range localCommit.Htlcs {
