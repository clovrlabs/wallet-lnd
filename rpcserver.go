--- conflicted
+++ resolved
@@ -619,15 +619,9 @@
 	err = subServerCgs.PopulateDependencies(
 		cfg, s.cc, cfg.networkDir, macService, atpl, invoiceRegistry,
 		s.htlcSwitch, cfg.ActiveNetParams.Params, s.chanRouter,
-<<<<<<< HEAD
 		routerBackend, s.nodeSigner, s.localChanDB, s.remoteChanDB,
 		s.sweeper, tower, s.towerClient, s.anchorTowerClient,
-		cfg.net.ResolveTCPAddr, genInvoiceFeatures, rpcsLog,
-=======
-		routerBackend, s.nodeSigner, s.remoteChanDB, s.sweeper, tower,
-		s.towerClient, s.anchorTowerClient, cfg.net.ResolveTCPAddr,
-		genInvoiceFeatures, rpcsLog, s.backupNotifier,
->>>>>>> 55af8d06
+		cfg.net.ResolveTCPAddr, genInvoiceFeatures, rpcsLog, s.backupNotifier,
 	)
 	if err != nil {
 		return nil, err
