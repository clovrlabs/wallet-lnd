--- conflicted
+++ resolved
@@ -66,19 +66,12 @@
 }
 
 // Stop signals the notifier for a graceful shutdown.
-<<<<<<< HEAD
 func (c *ChannelNotifier) Stop() error {
-	if !atomic.CompareAndSwapUint32(&c.stopped, 0, 1) {
-		return nil
-	}
-
-	return c.ntfnServer.Stop()
-=======
-func (c *ChannelNotifier) Stop() {
+	var err error
 	c.stopped.Do(func() {
-		c.ntfnServer.Stop()
+		err = c.ntfnServer.Stop()
 	})
->>>>>>> add905d1
+	return err
 }
 
 // SubscribeChannelEvents returns a subscribe.Client that will receive updates
