package routing

import (
	"bytes"
	"crypto/sha256"
	"encoding/binary"
	"encoding/hex"
	"encoding/json"
	"errors"
	"fmt"
	"io/ioutil"
	"math"
	"math/big"
	"net"
	"os"
	"strings"
	"testing"
	"time"

	"github.com/btcsuite/btcd/btcec"
	"github.com/btcsuite/btcd/chaincfg/chainhash"
	"github.com/btcsuite/btcd/wire"
	"github.com/btcsuite/btcutil"
	"github.com/lightningnetwork/lnd/channeldb"
	"github.com/lightningnetwork/lnd/lnwire"
	"github.com/lightningnetwork/lnd/routing/route"
	"github.com/lightningnetwork/lnd/zpay32"
)

const (
	// basicGraphFilePath is the file path for a basic graph used within
	// the tests. The basic graph consists of 5 nodes with 5 channels
	// connecting them.
	basicGraphFilePath = "testdata/basic_graph.json"

	// excessiveHopsGraphFilePath is a file path which stores the JSON dump
	// of a graph which was previously triggering an erroneous excessive
	// hops error. The error has since been fixed, but a test case
	// exercising it is kept around to guard against regressions.
	excessiveHopsGraphFilePath = "testdata/excessive_hops.json"

	// specExampleFilePath is a file path which stores an example which
	// implementations will use in order to ensure that they're calculating
	// the payload for each hop in path properly.
	specExampleFilePath = "testdata/spec_example.json"

	// noFeeLimit is the maximum value of a payment through Lightning. We
	// can use this value to signal there is no fee limit since payments
	// should never be larger than this.
	noFeeLimit = lnwire.MilliSatoshi(math.MaxUint32)
)

var (
	noRestrictions = &RestrictParams{
		FeeLimit:          noFeeLimit,
		ProbabilitySource: noProbabilitySource,
	}

	testPathFindingConfig = &PathFindingConfig{}
)

var (
	testSig = &btcec.Signature{
		R: new(big.Int),
		S: new(big.Int),
	}
	_, _ = testSig.R.SetString("63724406601629180062774974542967536251589935445068131219452686511677818569431", 10)
	_, _ = testSig.S.SetString("18801056069249825825291287104931333862866033135609736119018462340006816851118", 10)

	testAuthProof = channeldb.ChannelAuthProof{
		NodeSig1Bytes:    testSig.Serialize(),
		NodeSig2Bytes:    testSig.Serialize(),
		BitcoinSig1Bytes: testSig.Serialize(),
		BitcoinSig2Bytes: testSig.Serialize(),
	}
)

// noProbabilitySource is used in testing to return the same probability 1 for
// all edges.
func noProbabilitySource(route.Vertex, EdgeLocator, lnwire.MilliSatoshi) float64 {
	return 1
}

// testGraph is the struct which corresponds to the JSON format used to encode
// graphs within the files in the testdata directory.
//
// TODO(roasbeef): add test graph auto-generator
type testGraph struct {
	Info  []string   `json:"info"`
	Nodes []testNode `json:"nodes"`
	Edges []testChan `json:"edges"`
}

// testNode represents a node within the test graph above. We skip certain
// information such as the node's IP address as that information isn't needed
// for our tests.
type testNode struct {
	Source bool   `json:"source"`
	PubKey string `json:"pubkey"`
	Alias  string `json:"alias"`
}

// testChan represents the JSON version of a payment channel. This struct
// matches the Json that's encoded under the "edges" key within the test graph.
type testChan struct {
	Node1        string `json:"node_1"`
	Node2        string `json:"node_2"`
	ChannelID    uint64 `json:"channel_id"`
	ChannelPoint string `json:"channel_point"`
	ChannelFlags uint8  `json:"channel_flags"`
	MessageFlags uint8  `json:"message_flags"`
	Expiry       uint16 `json:"expiry"`
	MinHTLC      int64  `json:"min_htlc"`
	MaxHTLC      int64  `json:"max_htlc"`
	FeeBaseMsat  int64  `json:"fee_base_msat"`
	FeeRate      int64  `json:"fee_rate"`
	Capacity     int64  `json:"capacity"`
}

// makeTestGraph creates a new instance of a channeldb.ChannelGraph for testing
// purposes. A callback which cleans up the created temporary directories is
// also returned and intended to be executed after the test completes.
func makeTestGraph() (*channeldb.ChannelGraph, func(), error) {
	// First, create a temporary directory to be used for the duration of
	// this test.
	tempDirName, err := ioutil.TempDir("", "channeldb")
	if err != nil {
		return nil, nil, err
	}

	// Next, create channeldb for the first time.
	cdb, err := channeldb.Open(tempDirName)
	if err != nil {
		return nil, nil, err
	}

	cleanUp := func() {
		cdb.Close()
		os.RemoveAll(tempDirName)
	}

	return cdb.ChannelGraph(), cleanUp, nil
}

// parseTestGraph returns a fully populated ChannelGraph given a path to a JSON
// file which encodes a test graph.
func parseTestGraph(path string) (*testGraphInstance, error) {
	graphJSON, err := ioutil.ReadFile(path)
	if err != nil {
		return nil, err
	}

	// First unmarshal the JSON graph into an instance of the testGraph
	// struct. Using the struct tags created above in the struct, the JSON
	// will be properly parsed into the struct above.
	var g testGraph
	if err := json.Unmarshal(graphJSON, &g); err != nil {
		return nil, err
	}

	// We'll use this fake address for the IP address of all the nodes in
	// our tests. This value isn't needed for path finding so it doesn't
	// need to be unique.
	var testAddrs []net.Addr
	testAddr, err := net.ResolveTCPAddr("tcp", "192.0.0.1:8888")
	if err != nil {
		return nil, err
	}
	testAddrs = append(testAddrs, testAddr)

	// Next, create a temporary graph database for usage within the test.
	graph, cleanUp, err := makeTestGraph()
	if err != nil {
		return nil, err
	}

	aliasMap := make(map[string]route.Vertex)
	var source *channeldb.LightningNode

	// First we insert all the nodes within the graph as vertexes.
	for _, node := range g.Nodes {
		pubBytes, err := hex.DecodeString(node.PubKey)
		if err != nil {
			return nil, err
		}

		dbNode := &channeldb.LightningNode{
			HaveNodeAnnouncement: true,
			AuthSigBytes:         testSig.Serialize(),
			LastUpdate:           testTime,
			Addresses:            testAddrs,
			Alias:                node.Alias,
			Features:             testFeatures,
		}
		copy(dbNode.PubKeyBytes[:], pubBytes)

		// We require all aliases within the graph to be unique for our
		// tests.
		if _, ok := aliasMap[node.Alias]; ok {
			return nil, errors.New("aliases for nodes " +
				"must be unique!")
		}

		// If the alias is unique, then add the node to the
		// alias map for easy lookup.
		aliasMap[node.Alias] = dbNode.PubKeyBytes

		// If the node is tagged as the source, then we create a
		// pointer to is so we can mark the source in the graph
		// properly.
		if node.Source {
			// If we come across a node that's marked as the
			// source, and we've already set the source in a prior
			// iteration, then the JSON has an error as only ONE
			// node can be the source in the graph.
			if source != nil {
				return nil, errors.New("JSON is invalid " +
					"multiple nodes are tagged as the source")
			}

			source = dbNode
		}

		// With the node fully parsed, add it as a vertex within the
		// graph.
		if err := graph.AddLightningNode(dbNode); err != nil {
			return nil, err
		}
	}

	if source != nil {
		// Set the selected source node
		if err := graph.SetSourceNode(source); err != nil {
			return nil, err
		}
	}

	// With all the vertexes inserted, we can now insert the edges into the
	// test graph.
	for _, edge := range g.Edges {
		node1Bytes, err := hex.DecodeString(edge.Node1)
		if err != nil {
			return nil, err
		}

		node2Bytes, err := hex.DecodeString(edge.Node2)
		if err != nil {
			return nil, err
		}

		if bytes.Compare(node1Bytes, node2Bytes) == 1 {
			return nil, fmt.Errorf(
				"channel %v node order incorrect",
				edge.ChannelID,
			)
		}

		fundingTXID := strings.Split(edge.ChannelPoint, ":")[0]
		txidBytes, err := chainhash.NewHashFromStr(fundingTXID)
		if err != nil {
			return nil, err
		}
		fundingPoint := wire.OutPoint{
			Hash:  *txidBytes,
			Index: 0,
		}

		// We first insert the existence of the edge between the two
		// nodes.
		edgeInfo := channeldb.ChannelEdgeInfo{
			ChannelID:    edge.ChannelID,
			AuthProof:    &testAuthProof,
			ChannelPoint: fundingPoint,
			Capacity:     btcutil.Amount(edge.Capacity),
		}

		copy(edgeInfo.NodeKey1Bytes[:], node1Bytes)
		copy(edgeInfo.NodeKey2Bytes[:], node2Bytes)
		copy(edgeInfo.BitcoinKey1Bytes[:], node1Bytes)
		copy(edgeInfo.BitcoinKey2Bytes[:], node2Bytes)

		err = graph.AddChannelEdge(&edgeInfo)
		if err != nil && err != channeldb.ErrEdgeAlreadyExist {
			return nil, err
		}

		edgePolicy := &channeldb.ChannelEdgePolicy{
			SigBytes:                  testSig.Serialize(),
			MessageFlags:              lnwire.ChanUpdateMsgFlags(edge.MessageFlags),
			ChannelFlags:              lnwire.ChanUpdateChanFlags(edge.ChannelFlags),
			ChannelID:                 edge.ChannelID,
			LastUpdate:                testTime,
			TimeLockDelta:             edge.Expiry,
			MinHTLC:                   lnwire.MilliSatoshi(edge.MinHTLC),
			MaxHTLC:                   lnwire.MilliSatoshi(edge.MaxHTLC),
			FeeBaseMSat:               lnwire.MilliSatoshi(edge.FeeBaseMsat),
			FeeProportionalMillionths: lnwire.MilliSatoshi(edge.FeeRate),
		}
		if err := graph.UpdateEdgePolicy(edgePolicy); err != nil {
			return nil, err
		}
	}

	return &testGraphInstance{
		graph:    graph,
		cleanUp:  cleanUp,
		aliasMap: aliasMap,
	}, nil
}

type testChannelPolicy struct {
	Expiry      uint16
	MinHTLC     lnwire.MilliSatoshi
	MaxHTLC     lnwire.MilliSatoshi
	FeeBaseMsat lnwire.MilliSatoshi
	FeeRate     lnwire.MilliSatoshi
	LastUpdate  time.Time
	Disabled    bool
<<<<<<< HEAD
	Initiator   bool
=======
	Direction   bool
>>>>>>> add905d1
}

type testChannelEnd struct {
	Alias string
	*testChannelPolicy
}

func defaultTestChannelEnd(alias string, capacity btcutil.Amount) *testChannelEnd {
	return &testChannelEnd{
		Alias: alias,
		testChannelPolicy: &testChannelPolicy{
			Expiry:      144,
			MinHTLC:     lnwire.MilliSatoshi(1000),
			MaxHTLC:     lnwire.NewMSatFromSatoshis(capacity),
			FeeBaseMsat: lnwire.MilliSatoshi(1000),
			FeeRate:     lnwire.MilliSatoshi(1),
			LastUpdate:  testTime,
			Disabled:    false,
		},
	}
}

func symmetricTestChannel(alias1 string, alias2 string, capacity btcutil.Amount,
	policy *testChannelPolicy, chanID ...uint64) *testChannel {

	// Leaving id zero will result in auto-generation of a channel id during
	// graph construction.
	var id uint64
	if len(chanID) > 0 {
		id = chanID[0]
	}

	node2Policy := *policy
<<<<<<< HEAD
	node2Policy.Initiator = !policy.Initiator
=======
	node2Policy.Direction = !policy.Direction
>>>>>>> add905d1

	return &testChannel{
		Capacity: capacity,
		Node1: &testChannelEnd{
			Alias:             alias1,
			testChannelPolicy: policy,
		},
		Node2: &testChannelEnd{
			Alias:             alias2,
			testChannelPolicy: &node2Policy,
		},
		ChannelID: id,
	}
}

type testChannel struct {
	Node1     *testChannelEnd
	Node2     *testChannelEnd
	Capacity  btcutil.Amount
	ChannelID uint64
}

type testGraphInstance struct {
	graph   *channeldb.ChannelGraph
	cleanUp func()

	// aliasMap is a map from a node's alias to its public key. This type is
	// provided in order to allow easily look up from the human memorable alias
	// to an exact node's public key.
	aliasMap map[string]route.Vertex

	// privKeyMap maps a node alias to its private key. This is used to be
	// able to mock a remote node's signing behaviour.
	privKeyMap map[string]*btcec.PrivateKey
}

// createTestGraphFromChannels returns a fully populated ChannelGraph based on a set of
// test channels. Additional required information like keys are derived in
// a deterministical way and added to the channel graph. A list of nodes is
// not required and derived from the channel data. The goal is to keep
// instantiating a test channel graph as light weight as possible.
func createTestGraphFromChannels(testChannels []*testChannel, source string) (
	*testGraphInstance, error) {

	// We'll use this fake address for the IP address of all the nodes in
	// our tests. This value isn't needed for path finding so it doesn't
	// need to be unique.
	var testAddrs []net.Addr
	testAddr, err := net.ResolveTCPAddr("tcp", "192.0.0.1:8888")
	if err != nil {
		return nil, err
	}
	testAddrs = append(testAddrs, testAddr)

	// Next, create a temporary graph database for usage within the test.
	graph, cleanUp, err := makeTestGraph()
	if err != nil {
		return nil, err
	}

	aliasMap := make(map[string]route.Vertex)
	privKeyMap := make(map[string]*btcec.PrivateKey)

	nodeIndex := byte(0)
	addNodeWithAlias := func(alias string) (*channeldb.LightningNode, error) {
		keyBytes := make([]byte, 32)
		keyBytes = []byte{
			0, 0, 0, 0, 0, 0, 0, 0,
			0, 0, 0, 0, 0, 0, 0, 0,
			0, 0, 0, 0, 0, 0, 0, 0,
			0, 0, 0, 0, 0, 0, 0, nodeIndex + 1,
		}

		privKey, pubKey := btcec.PrivKeyFromBytes(btcec.S256(),
			keyBytes)

		dbNode := &channeldb.LightningNode{
			HaveNodeAnnouncement: true,
			AuthSigBytes:         testSig.Serialize(),
			LastUpdate:           testTime,
			Addresses:            testAddrs,
			Alias:                alias,
			Features:             testFeatures,
		}

		copy(dbNode.PubKeyBytes[:], pubKey.SerializeCompressed())

		privKeyMap[alias] = privKey

		// With the node fully parsed, add it as a vertex within the
		// graph.
		if err := graph.AddLightningNode(dbNode); err != nil {
			return nil, err
		}

		aliasMap[alias] = dbNode.PubKeyBytes
		nodeIndex++

		return dbNode, nil
	}

	// Add the source node.
	dbNode, err := addNodeWithAlias(source)
	if err != nil {
		return nil, err
	}

	if err = graph.SetSourceNode(dbNode); err != nil {
		return nil, err
	}

	// Initialize variable that keeps track of the next channel id to assign
	// if none is specified.
	nextUnassignedChannelID := uint64(100000)

	for _, testChannel := range testChannels {
		for _, alias := range []string{
			testChannel.Node1.Alias, testChannel.Node2.Alias} {

			_, exists := aliasMap[alias]
			if !exists {
				_, err := addNodeWithAlias(alias)
				if err != nil {
					return nil, err
				}
			}
		}

		channelID := testChannel.ChannelID

		// If no channel id is specified, generate an id.
		if channelID == 0 {
			channelID = nextUnassignedChannelID
			nextUnassignedChannelID++
		}

		var hash [sha256.Size]byte
		hash[len(hash)-1] = byte(channelID)

		fundingPoint := &wire.OutPoint{
			Hash:  chainhash.Hash(hash),
			Index: 0,
		}

		// Sort nodes
		node1 := testChannel.Node1
		node2 := testChannel.Node2
		node1Vertex := aliasMap[node1.Alias]
		node2Vertex := aliasMap[node2.Alias]
		if bytes.Compare(node1Vertex[:], node2Vertex[:]) == 1 {
			node1, node2 = node2, node1
			node1Vertex, node2Vertex = node2Vertex, node1Vertex
		}

		// We first insert the existence of the edge between the two
		// nodes.
		edgeInfo := channeldb.ChannelEdgeInfo{
			ChannelID:    channelID,
			AuthProof:    &testAuthProof,
			ChannelPoint: *fundingPoint,
			Capacity:     testChannel.Capacity,

			NodeKey1Bytes:    node1Vertex,
			BitcoinKey1Bytes: node1Vertex,
			NodeKey2Bytes:    node2Vertex,
			BitcoinKey2Bytes: node2Vertex,
		}

		err = graph.AddChannelEdge(&edgeInfo)
		if err != nil && err != channeldb.ErrEdgeAlreadyExist {
			return nil, err
		}

		if testChannel.Node1.testChannelPolicy != nil {
			var msgFlags lnwire.ChanUpdateMsgFlags
			if testChannel.Node1.MaxHTLC != 0 {
				msgFlags |= lnwire.ChanUpdateOptionMaxHtlc
			}
			channelFlags := lnwire.ChanUpdateChanFlags(0)
			if testChannel.Node1.Disabled {
				channelFlags |= lnwire.ChanUpdateDisabled
			}
<<<<<<< HEAD
			if testChannel.Node1.Initiator {
=======
			if testChannel.Node1.Direction {
>>>>>>> add905d1
				channelFlags |= lnwire.ChanUpdateDirection
			}
			edgePolicy := &channeldb.ChannelEdgePolicy{
				SigBytes:                  testSig.Serialize(),
				MessageFlags:              msgFlags,
				ChannelFlags:              channelFlags,
				ChannelID:                 channelID,
				LastUpdate:                node1.LastUpdate,
				TimeLockDelta:             node1.Expiry,
				MinHTLC:                   node1.MinHTLC,
				MaxHTLC:                   node1.MaxHTLC,
				FeeBaseMSat:               node1.FeeBaseMsat,
				FeeProportionalMillionths: node1.FeeRate,
			}
			if err := graph.UpdateEdgePolicy(edgePolicy); err != nil {
				return nil, err
			}
		}

		if testChannel.Node2.testChannelPolicy != nil {
			var msgFlags lnwire.ChanUpdateMsgFlags
			if testChannel.Node2.MaxHTLC != 0 {
				msgFlags |= lnwire.ChanUpdateOptionMaxHtlc
			}
			channelFlags := lnwire.ChanUpdateChanFlags(0)
			if testChannel.Node2.Disabled {
				channelFlags |= lnwire.ChanUpdateDisabled
			}
<<<<<<< HEAD
			if testChannel.Node2.Initiator {
=======
			if testChannel.Node2.Direction {
>>>>>>> add905d1
				channelFlags |= lnwire.ChanUpdateDirection
			}
			edgePolicy := &channeldb.ChannelEdgePolicy{
				SigBytes:                  testSig.Serialize(),
				MessageFlags:              msgFlags,
				ChannelFlags:              channelFlags,
				ChannelID:                 channelID,
				LastUpdate:                node2.LastUpdate,
				TimeLockDelta:             node2.Expiry,
				MinHTLC:                   node2.MinHTLC,
				MaxHTLC:                   node2.MaxHTLC,
				FeeBaseMSat:               node2.FeeBaseMsat,
				FeeProportionalMillionths: node2.FeeRate,
			}
			if err := graph.UpdateEdgePolicy(edgePolicy); err != nil {
				return nil, err
			}
		}

		channelID++
	}

	return &testGraphInstance{
		graph:      graph,
		cleanUp:    cleanUp,
		aliasMap:   aliasMap,
		privKeyMap: privKeyMap,
	}, nil
}

// TestFindLowestFeePath tests that out of two routes with identical total
// time lock values, the route with the lowest total fee should be returned.
// The fee rates are chosen such that the test failed on the previous edge
// weight function where one of the terms was fee squared.
func TestFindLowestFeePath(t *testing.T) {
	t.Parallel()

	// Set up a test graph with two paths from roasbeef to target. Both
	// paths have equal total time locks, but the path through b has lower
	// fees (700 compared to 800 for the path through a).
	testChannels := []*testChannel{
		symmetricTestChannel("roasbeef", "first", 100000, &testChannelPolicy{
			Expiry:  144,
			FeeRate: 400,
			MinHTLC: 1,
			MaxHTLC: 100000000,
		}),
		symmetricTestChannel("first", "a", 100000, &testChannelPolicy{
			Expiry:  144,
			FeeRate: 400,
			MinHTLC: 1,
			MaxHTLC: 100000000,
		}),
		symmetricTestChannel("a", "target", 100000, &testChannelPolicy{
			Expiry:  144,
			FeeRate: 400,
			MinHTLC: 1,
			MaxHTLC: 100000000,
		}),
		symmetricTestChannel("first", "b", 100000, &testChannelPolicy{
			Expiry:  144,
			FeeRate: 100,
			MinHTLC: 1,
			MaxHTLC: 100000000,
		}),
		symmetricTestChannel("b", "target", 100000, &testChannelPolicy{
			Expiry:  144,
			FeeRate: 600,
			MinHTLC: 1,
			MaxHTLC: 100000000,
		}),
	}

	testGraphInstance, err := createTestGraphFromChannels(
		testChannels, "roasbeef",
	)
	if err != nil {
		t.Fatalf("unable to create graph: %v", err)
	}
	defer testGraphInstance.cleanUp()

	sourceNode, err := testGraphInstance.graph.SourceNode()
	if err != nil {
		t.Fatalf("unable to fetch source node: %v", err)
	}
	sourceVertex := route.Vertex(sourceNode.PubKeyBytes)

	const (
		startingHeight = 100
		finalHopCLTV   = 1
	)

	paymentAmt := lnwire.NewMSatFromSatoshis(100)
	target := testGraphInstance.aliasMap["target"]
	path, err := findPath(
		&graphParams{
			graph: testGraphInstance.graph,
		},
		noRestrictions,
		testPathFindingConfig,
		sourceNode.PubKeyBytes, target, paymentAmt,
	)
	if err != nil {
		t.Fatalf("unable to find path: %v", err)
	}
	route, err := newRoute(
		paymentAmt, sourceVertex, path, startingHeight,
		finalHopCLTV)
	if err != nil {
		t.Fatalf("unable to create path: %v", err)
	}

	// Assert that the lowest fee route is returned.
	if route.Hops[1].PubKeyBytes != testGraphInstance.aliasMap["b"] {
		t.Fatalf("expected route to pass through b, "+
			"but got a route through %v",
			getAliasFromPubKey(route.Hops[1].PubKeyBytes,
				testGraphInstance.aliasMap))
	}
}

func getAliasFromPubKey(pubKey route.Vertex,
	aliases map[string]route.Vertex) string {

	for alias, key := range aliases {
		if key == pubKey {
			return alias
		}
	}
	return ""
}

type expectedHop struct {
	alias     string
	fee       lnwire.MilliSatoshi
	fwdAmount lnwire.MilliSatoshi
	timeLock  uint32
}

type basicGraphPathFindingTestCase struct {
	target                string
	paymentAmt            btcutil.Amount
	feeLimit              lnwire.MilliSatoshi
	expectedTotalAmt      lnwire.MilliSatoshi
	expectedTotalTimeLock uint32
	expectedHops          []expectedHop
	expectFailureNoPath   bool
}

var basicGraphPathFindingTests = []basicGraphPathFindingTestCase{
	// Basic route with one intermediate hop.
	{target: "sophon", paymentAmt: 100, feeLimit: noFeeLimit,
		expectedTotalTimeLock: 102, expectedTotalAmt: 100110,
		expectedHops: []expectedHop{
			{alias: "songoku", fwdAmount: 100000, fee: 110, timeLock: 101},
			{alias: "sophon", fwdAmount: 100000, fee: 0, timeLock: 101},
		}},

	// Basic direct (one hop) route.
	{target: "luoji", paymentAmt: 100, feeLimit: noFeeLimit,
		expectedTotalTimeLock: 101, expectedTotalAmt: 100000,
		expectedHops: []expectedHop{
			{alias: "luoji", fwdAmount: 100000, fee: 0, timeLock: 101},
		}},

	// Three hop route where fees need to be added in to the forwarding amount.
	// The high fee hop phamnewun should be avoided.
	{target: "elst", paymentAmt: 50000, feeLimit: noFeeLimit,
		expectedTotalTimeLock: 103, expectedTotalAmt: 50050210,
		expectedHops: []expectedHop{
			{alias: "songoku", fwdAmount: 50000200, fee: 50010, timeLock: 102},
			{alias: "sophon", fwdAmount: 50000000, fee: 200, timeLock: 101},
			{alias: "elst", fwdAmount: 50000000, fee: 0, timeLock: 101},
		}},
	// Three hop route where fees need to be added in to the forwarding amount.
	// However this time the fwdAmount becomes too large for the roasbeef <->
	// songoku channel. Then there is no other option than to choose the
	// expensive phamnuwen channel. This test case was failing before
	// the route search was executed backwards.
	{target: "elst", paymentAmt: 100000, feeLimit: noFeeLimit,
		expectedTotalTimeLock: 103, expectedTotalAmt: 110010220,
		expectedHops: []expectedHop{
			{alias: "phamnuwen", fwdAmount: 100000200, fee: 10010020, timeLock: 102},
			{alias: "sophon", fwdAmount: 100000000, fee: 200, timeLock: 101},
			{alias: "elst", fwdAmount: 100000000, fee: 0, timeLock: 101},
		}},

	// Basic route with fee limit.
	{target: "sophon", paymentAmt: 100, feeLimit: 50,
		expectFailureNoPath: true,
	}}

func TestBasicGraphPathFinding(t *testing.T) {
	t.Parallel()

	testGraphInstance, err := parseTestGraph(basicGraphFilePath)
	if err != nil {
		t.Fatalf("unable to create graph: %v", err)
	}
	defer testGraphInstance.cleanUp()

	// With the test graph loaded, we'll test some basic path finding using
	// the pre-generated graph. Consult the testdata/basic_graph.json file
	// to follow along with the assumptions we'll use to test the path
	// finding.

	for _, testCase := range basicGraphPathFindingTests {
		t.Run(testCase.target, func(subT *testing.T) {
			testBasicGraphPathFindingCase(subT, testGraphInstance, &testCase)
		})
	}
}

func testBasicGraphPathFindingCase(t *testing.T, graphInstance *testGraphInstance,
	test *basicGraphPathFindingTestCase) {

	aliases := graphInstance.aliasMap
	expectedHops := test.expectedHops
	expectedHopCount := len(expectedHops)

	sourceNode, err := graphInstance.graph.SourceNode()
	if err != nil {
		t.Fatalf("unable to fetch source node: %v", err)
	}
	sourceVertex := route.Vertex(sourceNode.PubKeyBytes)

	const (
		startingHeight = 100
		finalHopCLTV   = 1
	)

	paymentAmt := lnwire.NewMSatFromSatoshis(test.paymentAmt)
	target := graphInstance.aliasMap[test.target]
	path, err := findPath(
		&graphParams{
			graph: graphInstance.graph,
		},
		&RestrictParams{
			FeeLimit:          test.feeLimit,
			ProbabilitySource: noProbabilitySource,
		},
		testPathFindingConfig,
		sourceNode.PubKeyBytes, target, paymentAmt,
	)
	if test.expectFailureNoPath {
		if err == nil {
			t.Fatal("expected no path to be found")
		}
		return
	}
	if err != nil {
		t.Fatalf("unable to find path: %v", err)
	}

	route, err := newRoute(
		paymentAmt, sourceVertex, path, startingHeight,
		finalHopCLTV,
	)
	if err != nil {
		t.Fatalf("unable to create path: %v", err)
	}

	if len(route.Hops) != len(expectedHops) {
		t.Fatalf("route is of incorrect length, expected %v got %v",
			expectedHopCount, len(route.Hops))
	}

	// Check hop nodes
	for i := 0; i < len(expectedHops); i++ {
		if route.Hops[i].PubKeyBytes != aliases[expectedHops[i].alias] {

			t.Fatalf("%v-th hop should be %v, is instead: %v",
				i, expectedHops[i],
				getAliasFromPubKey(route.Hops[i].PubKeyBytes,
					aliases))
		}
	}

	// Next, we'll assert that the "next hop" field in each route payload
	// properly points to the channel ID that the HTLC should be forwarded
	// along.
	sphinxPath, err := route.ToSphinxPath()
	if err != nil {
		t.Fatalf("unable to make sphinx path: %v", err)
	}
	if sphinxPath.TrueRouteLength() != expectedHopCount {
		t.Fatalf("incorrect number of hop payloads: expected %v, got %v",
			expectedHopCount, sphinxPath.TrueRouteLength())
	}

	// Hops should point to the next hop
	for i := 0; i < len(expectedHops)-1; i++ {
		var expectedHop [8]byte
		binary.BigEndian.PutUint64(expectedHop[:], route.Hops[i+1].ChannelID)
		if !bytes.Equal(sphinxPath[i].HopData.NextAddress[:], expectedHop[:]) {
			t.Fatalf("first hop has incorrect next hop: expected %x, got %x",
				expectedHop[:], sphinxPath[i].HopData.NextAddress)
		}
	}

	// The final hop should have a next hop value of all zeroes in order
	// to indicate it's the exit hop.
	var exitHop [8]byte
	lastHopIndex := len(expectedHops) - 1
	if !bytes.Equal(sphinxPath[lastHopIndex].HopData.NextAddress[:], exitHop[:]) {
		t.Fatalf("first hop has incorrect next hop: expected %x, got %x",
			exitHop[:], sphinxPath[lastHopIndex].HopData.NextAddress)
	}

	var expectedTotalFee lnwire.MilliSatoshi
	for i := 0; i < expectedHopCount; i++ {
		// We'll ensure that the amount to forward, and fees
		// computed for each hop are correct.

		fee := route.HopFee(i)
		if fee != expectedHops[i].fee {
			t.Fatalf("fee incorrect for hop %v: expected %v, got %v",
				i, expectedHops[i].fee, fee)
		}

		if route.Hops[i].AmtToForward != expectedHops[i].fwdAmount {
			t.Fatalf("forwarding amount for hop %v incorrect: "+
				"expected %v, got %v",
				i, expectedHops[i].fwdAmount,
				route.Hops[i].AmtToForward)
		}

		// We'll also assert that the outgoing CLTV value for each
		// hop was set accordingly.
		if route.Hops[i].OutgoingTimeLock != expectedHops[i].timeLock {
			t.Fatalf("outgoing time-lock for hop %v is incorrect: "+
				"expected %v, got %v", i,
				expectedHops[i].timeLock,
				route.Hops[i].OutgoingTimeLock)
		}

		expectedTotalFee += expectedHops[i].fee
	}

	if route.TotalAmount != test.expectedTotalAmt {
		t.Fatalf("total amount incorrect: "+
			"expected %v, got %v",
			test.expectedTotalAmt, route.TotalAmount)
	}

	if route.TotalTimeLock != test.expectedTotalTimeLock {
		t.Fatalf("expected time lock of %v, instead have %v", 2,
			route.TotalTimeLock)
	}
}

func TestPathFindingWithAdditionalEdges(t *testing.T) {
	t.Parallel()

	graph, err := parseTestGraph(basicGraphFilePath)
	if err != nil {
		t.Fatalf("unable to create graph: %v", err)
	}
	defer graph.cleanUp()

	sourceNode, err := graph.graph.SourceNode()
	if err != nil {
		t.Fatalf("unable to fetch source node: %v", err)
	}

	paymentAmt := lnwire.NewMSatFromSatoshis(100)

	// In this test, we'll test that we're able to find paths through
	// private channels when providing them as additional edges in our path
	// finding algorithm. To do so, we'll create a new node, doge, and
	// create a private channel between it and songoku. We'll then attempt
	// to find a path from our source node, roasbeef, to doge.
	dogePubKeyHex := "03dd46ff29a6941b4a2607525b043ec9b020b3f318a1bf281536fd7011ec59c882"
	dogePubKeyBytes, err := hex.DecodeString(dogePubKeyHex)
	if err != nil {
		t.Fatalf("unable to decode public key: %v", err)
	}
	dogePubKey, err := btcec.ParsePubKey(dogePubKeyBytes, btcec.S256())
	if err != nil {
		t.Fatalf("unable to parse public key from bytes: %v", err)
	}

	doge := &channeldb.LightningNode{}
	doge.AddPubKey(dogePubKey)
	doge.Alias = "doge"
	copy(doge.PubKeyBytes[:], dogePubKeyBytes)
	graph.aliasMap["doge"] = doge.PubKeyBytes

	// Create the channel edge going from songoku to doge and include it in
	// our map of additional edges.
	songokuToDoge := &channeldb.ChannelEdgePolicy{
		Node:                      doge,
		ChannelID:                 1337,
		FeeBaseMSat:               1,
		FeeProportionalMillionths: 1000,
		TimeLockDelta:             9,
	}

	additionalEdges := map[route.Vertex][]*channeldb.ChannelEdgePolicy{
		graph.aliasMap["songoku"]: {songokuToDoge},
	}

	// We should now be able to find a path from roasbeef to doge.
	path, err := findPath(
		&graphParams{
			graph:           graph.graph,
			additionalEdges: additionalEdges,
		},
		noRestrictions, testPathFindingConfig,
		sourceNode.PubKeyBytes, doge.PubKeyBytes, paymentAmt,
	)
	if err != nil {
		t.Fatalf("unable to find private path to doge: %v", err)
	}

	// The path should represent the following hops:
	//	roasbeef -> songoku -> doge
	assertExpectedPath(t, graph.aliasMap, path, "songoku", "doge")
}

// TestNewRoute tests whether the construction of hop payloads by newRoute
// is executed correctly.
func TestNewRoute(t *testing.T) {

	var sourceKey [33]byte
	sourceVertex := route.Vertex(sourceKey)

	const (
		startingHeight = 100
		finalHopCLTV   = 1
	)

	createHop := func(baseFee lnwire.MilliSatoshi,
		feeRate lnwire.MilliSatoshi,
		bandwidth lnwire.MilliSatoshi,
		timeLockDelta uint16) *channeldb.ChannelEdgePolicy {

		return &channeldb.ChannelEdgePolicy{
			Node:                      &channeldb.LightningNode{},
			FeeProportionalMillionths: feeRate,
			FeeBaseMSat:               baseFee,
			TimeLockDelta:             timeLockDelta,
		}
	}

	testCases := []struct {
		// name identifies the test case in the test output.
		name string

		// hops is the list of hops (the route) that gets passed into
		// the call to newRoute.
		hops []*channeldb.ChannelEdgePolicy

		// paymentAmount is the amount that is send into the route
		// indicated by hops.
		paymentAmount lnwire.MilliSatoshi

		// expectedFees is a list of fees that every hop is expected
		// to charge for forwarding.
		expectedFees []lnwire.MilliSatoshi

		// expectedTimeLocks is a list of time lock values that every
		// hop is expected to specify in its outgoing HTLC. The time
		// lock values in this list are relative to the current block
		// height.
		expectedTimeLocks []uint32

		// expectedTotalAmount is the total amount that is expected to
		// be returned from newRoute. This amount should include all
		// the fees to be paid to intermediate hops.
		expectedTotalAmount lnwire.MilliSatoshi

		// expectedTotalTimeLock is the time lock that is expected to
		// be returned from newRoute. This is the time lock that should
		// be specified in the HTLC that is sent by the source node.
		// expectedTotalTimeLock is relative to the current block height.
		expectedTotalTimeLock uint32

		// expectError indicates whether the newRoute call is expected
		// to fail or succeed.
		expectError bool

		// expectedErrorCode indicates the expected error code when
		// expectError is true.
		expectedErrorCode errorCode
	}{
		{
			// For a single hop payment, no fees are expected to be paid.
			name:          "single hop",
			paymentAmount: 100000,
			hops: []*channeldb.ChannelEdgePolicy{
				createHop(100, 1000, 1000000, 10),
			},
			expectedFees:          []lnwire.MilliSatoshi{0},
			expectedTimeLocks:     []uint32{1},
			expectedTotalAmount:   100000,
			expectedTotalTimeLock: 1,
		}, {
			// For a two hop payment, only the fee for the first hop
			// needs to be paid. The destination hop does not require
			// a fee to receive the payment.
			name:          "two hop",
			paymentAmount: 100000,
			hops: []*channeldb.ChannelEdgePolicy{
				createHop(0, 1000, 1000000, 10),
				createHop(30, 1000, 1000000, 5),
			},
			expectedFees:          []lnwire.MilliSatoshi{130, 0},
			expectedTimeLocks:     []uint32{1, 1},
			expectedTotalAmount:   100130,
			expectedTotalTimeLock: 6,
		}, {
			// A three hop payment where the first and second hop
			// will both charge 1 msat. The fee for the first hop
			// is actually slightly higher than 1, because the amount
			// to forward also includes the fee for the second hop. This
			// gets rounded down to 1.
			name:          "three hop",
			paymentAmount: 100000,
			hops: []*channeldb.ChannelEdgePolicy{
				createHop(0, 10, 1000000, 10),
				createHop(0, 10, 1000000, 5),
				createHop(0, 10, 1000000, 3),
			},
			expectedFees:          []lnwire.MilliSatoshi{1, 1, 0},
			expectedTotalAmount:   100002,
			expectedTimeLocks:     []uint32{4, 1, 1},
			expectedTotalTimeLock: 9,
		}, {
			// A three hop payment where the fee of the first hop
			// is slightly higher (11) than the fee at the second hop,
			// because of the increase amount to forward.
			name:          "three hop with fee carry over",
			paymentAmount: 100000,
			hops: []*channeldb.ChannelEdgePolicy{
				createHop(0, 10000, 1000000, 10),
				createHop(0, 10000, 1000000, 5),
				createHop(0, 10000, 1000000, 3),
			},
			expectedFees:          []lnwire.MilliSatoshi{1010, 1000, 0},
			expectedTotalAmount:   102010,
			expectedTimeLocks:     []uint32{4, 1, 1},
			expectedTotalTimeLock: 9,
		}, {
			// A three hop payment where the fee policies of the first and
			// second hop are just high enough to show the fee carry over
			// effect.
			name:          "three hop with minimal fees for carry over",
			paymentAmount: 100000,
			hops: []*channeldb.ChannelEdgePolicy{
				createHop(0, 10000, 1000000, 10),

				// First hop charges 0.1% so the second hop fee
				// should show up in the first hop fee as 1 msat
				// extra.
				createHop(0, 1000, 1000000, 5),

				// Second hop charges a fixed 1000 msat.
				createHop(1000, 0, 1000000, 3),
			},
			expectedFees:          []lnwire.MilliSatoshi{101, 1000, 0},
			expectedTotalAmount:   101101,
			expectedTimeLocks:     []uint32{4, 1, 1},
			expectedTotalTimeLock: 9,
		}}

	for _, testCase := range testCases {
		assertRoute := func(t *testing.T, route *route.Route) {
			if route.TotalAmount != testCase.expectedTotalAmount {
				t.Errorf("Expected total amount is be %v"+
					", but got %v instead",
					testCase.expectedTotalAmount,
					route.TotalAmount)
			}

			for i := 0; i < len(testCase.expectedFees); i++ {
				fee := route.HopFee(i)
				if testCase.expectedFees[i] != fee {

					t.Errorf("Expected fee for hop %v to "+
						"be %v, but got %v instead",
						i, testCase.expectedFees[i],
						fee)
				}
			}

			expectedTimeLockHeight := startingHeight +
				testCase.expectedTotalTimeLock

			if route.TotalTimeLock != expectedTimeLockHeight {

				t.Errorf("Expected total time lock to be %v"+
					", but got %v instead",
					expectedTimeLockHeight,
					route.TotalTimeLock)
			}

			for i := 0; i < len(testCase.expectedTimeLocks); i++ {
				expectedTimeLockHeight := startingHeight +
					testCase.expectedTimeLocks[i]

				if expectedTimeLockHeight !=
					route.Hops[i].OutgoingTimeLock {

					t.Errorf("Expected time lock for hop "+
						"%v to be %v, but got %v instead",
						i, expectedTimeLockHeight,
						route.Hops[i].OutgoingTimeLock)
				}
			}
		}

		t.Run(testCase.name, func(t *testing.T) {
			route, err := newRoute(testCase.paymentAmount,
				sourceVertex, testCase.hops, startingHeight,
				finalHopCLTV)

			if testCase.expectError {
				expectedCode := testCase.expectedErrorCode
				if err == nil || !IsError(err, expectedCode) {
					t.Fatalf("expected newRoute to fail "+
						"with error code %v but got "+
						"%v instead",
						expectedCode, err)
				}
			} else {
				if err != nil {
					t.Errorf("unable to create path: %v", err)
					return
				}

				assertRoute(t, route)
			}
		})
	}
}

func TestNewRoutePathTooLong(t *testing.T) {
	t.Skip()

	// Ensure that potential paths which are over the maximum hop-limit are
	// rejected.
	graph, err := parseTestGraph(excessiveHopsGraphFilePath)
	if err != nil {
		t.Fatalf("unable to create graph: %v", err)
	}
	defer graph.cleanUp()

	sourceNode, err := graph.graph.SourceNode()
	if err != nil {
		t.Fatalf("unable to fetch source node: %v", err)
	}

	paymentAmt := lnwire.NewMSatFromSatoshis(100)

	// We start by confirming that routing a payment 20 hops away is
	// possible. Alice should be able to find a valid route to ursula.
	target := graph.aliasMap["ursula"]
	_, err = findPath(
		&graphParams{
			graph: graph.graph,
		},
		noRestrictions, testPathFindingConfig,
		sourceNode.PubKeyBytes, target, paymentAmt,
	)
	if err != nil {
		t.Fatalf("path should have been found")
	}

	// Vincent is 21 hops away from Alice, and thus no valid route should be
	// presented to Alice.
	target = graph.aliasMap["vincent"]
	path, err := findPath(
		&graphParams{
			graph: graph.graph,
		},
		noRestrictions, testPathFindingConfig,
		sourceNode.PubKeyBytes, target, paymentAmt,
	)
	if err == nil {
		t.Fatalf("should not have been able to find path, supposed to be "+
			"greater than 20 hops, found route with %v hops",
			len(path))
	}

}

func TestPathNotAvailable(t *testing.T) {
	t.Parallel()

	graph, err := parseTestGraph(basicGraphFilePath)
	if err != nil {
		t.Fatalf("unable to create graph: %v", err)
	}
	defer graph.cleanUp()

	sourceNode, err := graph.graph.SourceNode()
	if err != nil {
		t.Fatalf("unable to fetch source node: %v", err)
	}

	// With the test graph loaded, we'll test that queries for target that
	// are either unreachable within the graph, or unknown result in an
	// error.
	unknownNodeStr := "03dd46ff29a6941b4a2607525b043ec9b020b3f318a1bf281536fd7011ec59c882"
	unknownNodeBytes, err := hex.DecodeString(unknownNodeStr)
	if err != nil {
		t.Fatalf("unable to parse bytes: %v", err)
	}
	var unknownNode route.Vertex
	copy(unknownNode[:], unknownNodeBytes)

	_, err = findPath(
		&graphParams{
			graph: graph.graph,
		},
		noRestrictions, testPathFindingConfig,
		sourceNode.PubKeyBytes, unknownNode, 100,
	)
	if !IsError(err, ErrNoPathFound) {
		t.Fatalf("path shouldn't have been found: %v", err)
	}
}

func TestPathInsufficientCapacity(t *testing.T) {
	t.Parallel()

	graph, err := parseTestGraph(basicGraphFilePath)
	if err != nil {
		t.Fatalf("unable to create graph: %v", err)
	}
	defer graph.cleanUp()

	sourceNode, err := graph.graph.SourceNode()
	if err != nil {
		t.Fatalf("unable to fetch source node: %v", err)
	}

	// Next, test that attempting to find a path in which the current
	// channel graph cannot support due to insufficient capacity triggers
	// an error.

	// To test his we'll attempt to make a payment of 1 BTC, or 100 million
	// satoshis. The largest channel in the basic graph is of size 100k
	// satoshis, so we shouldn't be able to find a path to sophon even
	// though we have a 2-hop link.
	target := graph.aliasMap["sophon"]

	payAmt := lnwire.NewMSatFromSatoshis(btcutil.SatoshiPerBitcoin)
	_, err = findPath(
		&graphParams{
			graph: graph.graph,
		},
		noRestrictions, testPathFindingConfig,
		sourceNode.PubKeyBytes, target, payAmt,
	)
	if !IsError(err, ErrNoPathFound) {
		t.Fatalf("graph shouldn't be able to support payment: %v", err)
	}
}

// TestRouteFailMinHTLC tests that if we attempt to route an HTLC which is
// smaller than the advertised minHTLC of an edge, then path finding fails.
func TestRouteFailMinHTLC(t *testing.T) {
	t.Parallel()

	graph, err := parseTestGraph(basicGraphFilePath)
	if err != nil {
		t.Fatalf("unable to create graph: %v", err)
	}
	defer graph.cleanUp()

	sourceNode, err := graph.graph.SourceNode()
	if err != nil {
		t.Fatalf("unable to fetch source node: %v", err)
	}

	// We'll not attempt to route an HTLC of 10 SAT from roasbeef to Son
	// Goku. However, the min HTLC of Son Goku is 1k SAT, as a result, this
	// attempt should fail.
	target := graph.aliasMap["songoku"]
	payAmt := lnwire.MilliSatoshi(10)
	_, err = findPath(
		&graphParams{
			graph: graph.graph,
		},
		noRestrictions, testPathFindingConfig,
		sourceNode.PubKeyBytes, target, payAmt,
	)
	if !IsError(err, ErrNoPathFound) {
		t.Fatalf("graph shouldn't be able to support payment: %v", err)
	}
}

// TestRouteFailMaxHTLC tests that if we attempt to route an HTLC which is
// larger than the advertised max HTLC of an edge, then path finding fails.
func TestRouteFailMaxHTLC(t *testing.T) {
	t.Parallel()

	// Set up a test graph:
	// roasbeef <--> firstHop <--> secondHop <--> target
	// We will be adjusting the max HTLC of the edge between the first and
	// second hops.
	var firstToSecondID uint64 = 1
	testChannels := []*testChannel{
		symmetricTestChannel("roasbeef", "first", 100000, &testChannelPolicy{
			Expiry:  144,
			FeeRate: 400,
			MinHTLC: 1,
			MaxHTLC: 100000001,
		}),
		symmetricTestChannel("first", "second", 100000, &testChannelPolicy{
			Expiry:  144,
			FeeRate: 400,
			MinHTLC: 1,
			MaxHTLC: 100000002,
		}, firstToSecondID),
		symmetricTestChannel("second", "target", 100000, &testChannelPolicy{
			Expiry:  144,
			FeeRate: 400,
			MinHTLC: 1,
			MaxHTLC: 100000003,
		}),
	}

	graph, err := createTestGraphFromChannels(testChannels, "roasbeef")
	if err != nil {
		t.Fatalf("unable to create graph: %v", err)
	}
	defer graph.cleanUp()

	sourceNode, err := graph.graph.SourceNode()
	if err != nil {
		t.Fatalf("unable to fetch source node: %v", err)
	}

	// First, attempt to send a payment greater than the max HTLC we are
	// about to set, which should succeed.
	target := graph.aliasMap["target"]
	payAmt := lnwire.MilliSatoshi(100001)
	_, err = findPath(
		&graphParams{
			graph: graph.graph,
		},
		noRestrictions, testPathFindingConfig,
		sourceNode.PubKeyBytes, target, payAmt,
	)
	if err != nil {
		t.Fatalf("graph should've been able to support payment: %v", err)
	}

	// Next, update the middle edge policy to only allow payments up to 100k
	// msat.
	_, midEdge, _, err := graph.graph.FetchChannelEdgesByID(firstToSecondID)
	midEdge.MessageFlags = 1
	midEdge.MaxHTLC = payAmt - 1
	if err := graph.graph.UpdateEdgePolicy(midEdge); err != nil {
		t.Fatalf("unable to update edge: %v", err)
	}

	// We'll now attempt to route through that edge with a payment above
	// 100k msat, which should fail.
	_, err = findPath(
		&graphParams{
			graph: graph.graph,
		},
		noRestrictions, testPathFindingConfig,
		sourceNode.PubKeyBytes, target, payAmt,
	)
	if !IsError(err, ErrNoPathFound) {
		t.Fatalf("graph shouldn't be able to support payment: %v", err)
	}
}

// TestRouteFailDisabledEdge tests that if we attempt to route to an edge
// that's disabled, then that edge is disqualified, and the routing attempt
// will fail. We also test that this is true only for non-local edges, as we'll
// ignore the disable flags, with the assumption that the correct bandwidth is
// found among the bandwidth hints.
func TestRouteFailDisabledEdge(t *testing.T) {
	t.Parallel()

	graph, err := parseTestGraph(basicGraphFilePath)
	if err != nil {
		t.Fatalf("unable to create graph: %v", err)
	}
	defer graph.cleanUp()

	sourceNode, err := graph.graph.SourceNode()
	if err != nil {
		t.Fatalf("unable to fetch source node: %v", err)
	}

	// First, we'll try to route from roasbeef -> sophon. This should
	// succeed without issue, and return a single path via phamnuwen
	target := graph.aliasMap["sophon"]
	payAmt := lnwire.NewMSatFromSatoshis(105000)
	_, err = findPath(
		&graphParams{
			graph: graph.graph,
		},
		noRestrictions, testPathFindingConfig,
		sourceNode.PubKeyBytes, target, payAmt,
	)
	if err != nil {
		t.Fatalf("unable to find path: %v", err)
	}

	// Disable the edge roasbeef->phamnuwen. This should not impact the
	// path finding, as we don't consider the disable flag for local
	// channels (and roasbeef is the source).
	roasToPham := uint64(999991)
	_, e1, e2, err := graph.graph.FetchChannelEdgesByID(roasToPham)
	if err != nil {
		t.Fatalf("unable to fetch edge: %v", err)
	}
	e1.ChannelFlags |= lnwire.ChanUpdateDisabled
	if err := graph.graph.UpdateEdgePolicy(e1); err != nil {
		t.Fatalf("unable to update edge: %v", err)
	}
	e2.ChannelFlags |= lnwire.ChanUpdateDisabled
	if err := graph.graph.UpdateEdgePolicy(e2); err != nil {
		t.Fatalf("unable to update edge: %v", err)
	}

	_, err = findPath(
		&graphParams{
			graph: graph.graph,
		},
		noRestrictions, testPathFindingConfig,
		sourceNode.PubKeyBytes, target, payAmt,
	)
	if err != nil {
		t.Fatalf("unable to find path: %v", err)
	}

	// Now, we'll modify the edge from phamnuwen -> sophon, to read that
	// it's disabled.
	phamToSophon := uint64(99999)
	_, e, _, err := graph.graph.FetchChannelEdgesByID(phamToSophon)
	if err != nil {
		t.Fatalf("unable to fetch edge: %v", err)
	}
	e.ChannelFlags |= lnwire.ChanUpdateDisabled
	if err := graph.graph.UpdateEdgePolicy(e); err != nil {
		t.Fatalf("unable to update edge: %v", err)
	}

	// If we attempt to route through that edge, we should get a failure as
	// it is no longer eligible.
	_, err = findPath(
		&graphParams{
			graph: graph.graph,
		},
		noRestrictions, testPathFindingConfig,
		sourceNode.PubKeyBytes, target, payAmt,
	)
	if !IsError(err, ErrNoPathFound) {
		t.Fatalf("graph shouldn't be able to support payment: %v", err)
	}
}

// TestPathSourceEdgesBandwidth tests that explicitly passing in a set of
// bandwidth hints is used by the path finding algorithm to consider whether to
// use a local channel.
func TestPathSourceEdgesBandwidth(t *testing.T) {
	t.Parallel()

	graph, err := parseTestGraph(basicGraphFilePath)
	if err != nil {
		t.Fatalf("unable to create graph: %v", err)
	}
	defer graph.cleanUp()

	sourceNode, err := graph.graph.SourceNode()
	if err != nil {
		t.Fatalf("unable to fetch source node: %v", err)
	}

	// First, we'll try to route from roasbeef -> sophon. This should
	// succeed without issue, and return a path via songoku, as that's the
	// cheapest path.
	target := graph.aliasMap["sophon"]
	payAmt := lnwire.NewMSatFromSatoshis(50000)
	path, err := findPath(
		&graphParams{
			graph: graph.graph,
		},
		noRestrictions, testPathFindingConfig,
		sourceNode.PubKeyBytes, target, payAmt,
	)
	if err != nil {
		t.Fatalf("unable to find path: %v", err)
	}
	assertExpectedPath(t, graph.aliasMap, path, "songoku", "sophon")

	// Now we'll set the bandwidth of the edge roasbeef->songoku and
	// roasbeef->phamnuwen to 0.
	roasToSongoku := uint64(12345)
	roasToPham := uint64(999991)
	bandwidths := map[uint64]lnwire.MilliSatoshi{
		roasToSongoku: 0,
		roasToPham:    0,
	}

	// Since both these edges has a bandwidth of zero, no path should be
	// found.
	_, err = findPath(
		&graphParams{
			graph:          graph.graph,
			bandwidthHints: bandwidths,
		},
		noRestrictions, testPathFindingConfig,
		sourceNode.PubKeyBytes, target, payAmt,
	)
	if !IsError(err, ErrNoPathFound) {
		t.Fatalf("graph shouldn't be able to support payment: %v", err)
	}

	// Set the bandwidth of roasbeef->phamnuwen high enough to carry the
	// payment.
	bandwidths[roasToPham] = 2 * payAmt

	// Now, if we attempt to route again, we should find the path via
	// phamnuven, as the other source edge won't be considered.
	path, err = findPath(
		&graphParams{
			graph:          graph.graph,
			bandwidthHints: bandwidths,
		},
		noRestrictions, testPathFindingConfig,
		sourceNode.PubKeyBytes, target, payAmt,
	)
	if err != nil {
		t.Fatalf("unable to find path: %v", err)
	}
	assertExpectedPath(t, graph.aliasMap, path, "phamnuwen", "sophon")

	// Finally, set the roasbeef->songoku bandwidth, but also set its
	// disable flag.
	bandwidths[roasToSongoku] = 2 * payAmt
	_, e1, e2, err := graph.graph.FetchChannelEdgesByID(roasToSongoku)
	if err != nil {
		t.Fatalf("unable to fetch edge: %v", err)
	}
	e1.ChannelFlags |= lnwire.ChanUpdateDisabled
	if err := graph.graph.UpdateEdgePolicy(e1); err != nil {
		t.Fatalf("unable to update edge: %v", err)
	}
	e2.ChannelFlags |= lnwire.ChanUpdateDisabled
	if err := graph.graph.UpdateEdgePolicy(e2); err != nil {
		t.Fatalf("unable to update edge: %v", err)
	}

	// Since we ignore disable flags for local channels, a path should
	// still be found.
	path, err = findPath(
		&graphParams{
			graph:          graph.graph,
			bandwidthHints: bandwidths,
		},
		noRestrictions, testPathFindingConfig,
		sourceNode.PubKeyBytes, target, payAmt,
	)
	if err != nil {
		t.Fatalf("unable to find path: %v", err)
	}
	assertExpectedPath(t, graph.aliasMap, path, "songoku", "sophon")
}

func TestPathInsufficientCapacityWithFee(t *testing.T) {
	t.Parallel()

	// TODO(roasbeef): encode live graph to json

	// TODO(roasbeef): need to add a case, or modify the fee ratio for one
	// to ensure that has going forward, but when fees are applied doesn't
	// work
}

func TestPathFindSpecExample(t *testing.T) {
	t.Parallel()

	// All our path finding tests will assume a starting height of 100, so
	// we'll pass that in to ensure that the router uses 100 as the current
	// height.
	const startingHeight = 100
	ctx, cleanUp, err := createTestCtxFromFile(startingHeight, specExampleFilePath)
	if err != nil {
		t.Fatalf("unable to create router: %v", err)
	}
	defer cleanUp()

	const (
		aliceFinalCLTV = 10
		bobFinalCLTV   = 20
		carolFinalCLTV = 30
		daveFinalCLTV  = 40
	)

	// We'll first exercise the scenario of a direct payment from Bob to
	// Carol, so we set "B" as the source node so path finding starts from
	// Bob.
	bob := ctx.aliases["B"]
	bobKey, err := btcec.ParsePubKey(bob[:], btcec.S256())
	if err != nil {
		t.Fatal(err)
	}
	bobNode, err := ctx.graph.FetchLightningNode(bobKey)
	if err != nil {
		t.Fatalf("unable to find bob: %v", err)
	}
	if err := ctx.graph.SetSourceNode(bobNode); err != nil {
		t.Fatalf("unable to set source node: %v", err)
	}

	// Query for a route of 4,999,999 mSAT to carol.
	carol := ctx.aliases["C"]
	const amt lnwire.MilliSatoshi = 4999999
	route, err := ctx.router.FindRoute(
		bobNode.PubKeyBytes, carol, amt, noRestrictions,
	)
	if err != nil {
		t.Fatalf("unable to find route: %v", err)
	}

	// Now we'll examine the route returned for correctness.
	//
	// It should be sending the exact payment amount as there are no
	// additional hops.
	if route.TotalAmount != amt {
		t.Fatalf("wrong total amount: got %v, expected %v",
			route.TotalAmount, amt)
	}
	if route.Hops[0].AmtToForward != amt {
		t.Fatalf("wrong forward amount: got %v, expected %v",
			route.Hops[0].AmtToForward, amt)
	}

	fee := route.HopFee(0)
	if fee != 0 {
		t.Fatalf("wrong hop fee: got %v, expected %v", fee, 0)
	}

	// The CLTV expiry should be the current height plus 9 (the expiry for
	// the B -> C channel.
	if route.TotalTimeLock !=
		startingHeight+zpay32.DefaultFinalCLTVDelta {

		t.Fatalf("wrong total time lock: got %v, expecting %v",
			route.TotalTimeLock,
			startingHeight+zpay32.DefaultFinalCLTVDelta)
	}

	// Next, we'll set A as the source node so we can assert that we create
	// the proper route for any queries starting with Alice.
	alice := ctx.aliases["A"]
	aliceKey, err := btcec.ParsePubKey(alice[:], btcec.S256())
	if err != nil {
		t.Fatal(err)
	}
	aliceNode, err := ctx.graph.FetchLightningNode(aliceKey)
	if err != nil {
		t.Fatalf("unable to find alice: %v", err)
	}
	if err := ctx.graph.SetSourceNode(aliceNode); err != nil {
		t.Fatalf("unable to set source node: %v", err)
	}
	ctx.router.selfNode = aliceNode
	source, err := ctx.graph.SourceNode()
	if err != nil {
		t.Fatalf("unable to retrieve source node: %v", err)
	}
	if source.PubKeyBytes != alice {
		t.Fatalf("source node not set")
	}

	// We'll now request a route from A -> B -> C.
	route, err = ctx.router.FindRoute(
		source.PubKeyBytes, carol, amt, noRestrictions,
	)
	if err != nil {
		t.Fatalf("unable to find routes: %v", err)
	}

	// The route should be two hops.
	if len(route.Hops) != 2 {
		t.Fatalf("route should be %v hops, is instead %v", 2,
			len(route.Hops))
	}

	// The total amount should factor in a fee of 10199 and also use a CLTV
	// delta total of 29 (20 + 9),
	expectedAmt := lnwire.MilliSatoshi(5010198)
	if route.TotalAmount != expectedAmt {
		t.Fatalf("wrong amount: got %v, expected %v",
			route.TotalAmount, expectedAmt)
	}
	if route.TotalTimeLock != startingHeight+29 {
		t.Fatalf("wrong total time lock: got %v, expecting %v",
			route.TotalTimeLock, startingHeight+29)
	}

	// Ensure that the hops of the route are properly crafted.
	//
	// After taking the fee, Bob should be forwarding the remainder which
	// is the exact payment to Bob.
	if route.Hops[0].AmtToForward != amt {
		t.Fatalf("wrong forward amount: got %v, expected %v",
			route.Hops[0].AmtToForward, amt)
	}

	// We shouldn't pay any fee for the first, hop, but the fee for the
	// second hop posted fee should be exactly:

	// The fee that we pay for the second hop will be "applied to the first
	// hop, so we should get a fee of exactly:
	//
	//  * 200 + 4999999 * 2000 / 1000000 = 10199

	fee = route.HopFee(0)
	if fee != 10199 {
		t.Fatalf("wrong hop fee: got %v, expected %v", fee, 10199)
	}

	// While for the final hop, as there's no additional hop afterwards, we
	// pay no fee.
	fee = route.HopFee(1)
	if fee != 0 {
		t.Fatalf("wrong hop fee: got %v, expected %v", fee, 0)
	}

	// The outgoing CLTV value itself should be the current height plus 30
	// to meet Carol's requirements.
	if route.Hops[0].OutgoingTimeLock !=
		startingHeight+zpay32.DefaultFinalCLTVDelta {

		t.Fatalf("wrong total time lock: got %v, expecting %v",
			route.Hops[0].OutgoingTimeLock,
			startingHeight+zpay32.DefaultFinalCLTVDelta)
	}

	// For B -> C, we assert that the final hop also has the proper
	// parameters.
	lastHop := route.Hops[1]
	if lastHop.AmtToForward != amt {
		t.Fatalf("wrong forward amount: got %v, expected %v",
			lastHop.AmtToForward, amt)
	}
	if lastHop.OutgoingTimeLock !=
		startingHeight+zpay32.DefaultFinalCLTVDelta {

		t.Fatalf("wrong total time lock: got %v, expecting %v",
			lastHop.OutgoingTimeLock,
			startingHeight+zpay32.DefaultFinalCLTVDelta)
	}
}

func assertExpectedPath(t *testing.T, aliasMap map[string]route.Vertex,
	path []*channeldb.ChannelEdgePolicy, nodeAliases ...string) {

	if len(path) != len(nodeAliases) {
		t.Fatal("number of hops and number of aliases do not match")
	}

	for i, hop := range path {
		if hop.Node.PubKeyBytes != aliasMap[nodeAliases[i]] {
			t.Fatalf("expected %v to be pos #%v in hop, instead "+
				"%v was", nodeAliases[i], i, hop.Node.Alias)
		}
	}
}

// TestNewRouteFromEmptyHops tests that the NewRouteFromHops function returns an
// error when the hop list is empty.
func TestNewRouteFromEmptyHops(t *testing.T) {
	t.Parallel()

	var source route.Vertex
	_, err := route.NewRouteFromHops(0, 0, source, []*route.Hop{})
	if err != route.ErrNoRouteHopsProvided {
		t.Fatalf("expected empty hops error: instead got: %v", err)
	}
}

// TestRestrictOutgoingChannel asserts that a outgoing channel restriction is
// obeyed by the path finding algorithm.
func TestRestrictOutgoingChannel(t *testing.T) {
	t.Parallel()

	// Set up a test graph with three possible paths from roasbeef to
	// target. The path through channel 2 is the highest cost path.
	testChannels := []*testChannel{
		symmetricTestChannel("roasbeef", "a", 100000, &testChannelPolicy{
			Expiry:  144,
			FeeRate: 400,
			MinHTLC: 1,
		}, 1),
		symmetricTestChannel("a", "target", 100000, &testChannelPolicy{
			Expiry:  144,
			FeeRate: 400,
			MinHTLC: 1,
		}),
		symmetricTestChannel("roasbeef", "b", 100000, &testChannelPolicy{
			Expiry:  144,
			FeeRate: 800,
			MinHTLC: 1,
		}, 2),
		symmetricTestChannel("roasbeef", "b", 100000, &testChannelPolicy{
			Expiry:  144,
			FeeRate: 600,
			MinHTLC: 1,
		}, 3),
		symmetricTestChannel("b", "target", 100000, &testChannelPolicy{
			Expiry:  144,
			FeeRate: 400,
			MinHTLC: 1,
		}),
	}

	testGraphInstance, err := createTestGraphFromChannels(
		testChannels, "roasbeef",
	)
	if err != nil {
		t.Fatalf("unable to create graph: %v", err)
	}
	defer testGraphInstance.cleanUp()

	sourceNode, err := testGraphInstance.graph.SourceNode()
	if err != nil {
		t.Fatalf("unable to fetch source node: %v", err)
	}
	sourceVertex := route.Vertex(sourceNode.PubKeyBytes)

	const (
		startingHeight = 100
		finalHopCLTV   = 1
	)

	paymentAmt := lnwire.NewMSatFromSatoshis(100)
	target := testGraphInstance.aliasMap["target"]
	outgoingChannelID := uint64(2)

	// Find the best path given the restriction to only use channel 2 as the
	// outgoing channel.
	path, err := findPath(
		&graphParams{
			graph: testGraphInstance.graph,
		},
		&RestrictParams{
			FeeLimit:          noFeeLimit,
			OutgoingChannelID: &outgoingChannelID,
			ProbabilitySource: noProbabilitySource,
		},
		testPathFindingConfig,
		sourceVertex, target, paymentAmt,
	)
	if err != nil {
		t.Fatalf("unable to find path: %v", err)
	}
	route, err := newRoute(
		paymentAmt, sourceVertex, path, startingHeight,
		finalHopCLTV,
	)
	if err != nil {
		t.Fatalf("unable to create path: %v", err)
	}

	// Assert that the route starts with channel 2, in line with the
	// specified restriction.
	if route.Hops[0].ChannelID != 2 {
		t.Fatalf("expected route to pass through channel 2, "+
			"but channel %v was selected instead", route.Hops[0].ChannelID)
	}
}

// TestCltvLimit asserts that a cltv limit is obeyed by the path finding
// algorithm.
func TestCltvLimit(t *testing.T) {
	t.Run("no limit", func(t *testing.T) { testCltvLimit(t, 0, 1) })
	t.Run("no path", func(t *testing.T) { testCltvLimit(t, 50, 0) })
	t.Run("force high cost", func(t *testing.T) { testCltvLimit(t, 80, 3) })
}

func testCltvLimit(t *testing.T, limit uint32, expectedChannel uint64) {
	t.Parallel()

	// Set up a test graph with three possible paths to the target. The path
	// through a is the lowest cost with a high time lock (144). The path
	// through b has a higher cost but a lower time lock (100). That path
	// through c and d (two hops) has the same case as the path through b,
	// but the total time lock is lower (60).
	testChannels := []*testChannel{
		symmetricTestChannel("roasbeef", "a", 100000, &testChannelPolicy{}, 1),
		symmetricTestChannel("a", "target", 100000, &testChannelPolicy{
			Expiry:      144,
			FeeBaseMsat: 10000,
			MinHTLC:     1,
		}),
		symmetricTestChannel("roasbeef", "b", 100000, &testChannelPolicy{}, 2),
		symmetricTestChannel("b", "target", 100000, &testChannelPolicy{
			Expiry:      100,
			FeeBaseMsat: 20000,
			MinHTLC:     1,
		}),
		symmetricTestChannel("roasbeef", "c", 100000, &testChannelPolicy{}, 3),
		symmetricTestChannel("c", "d", 100000, &testChannelPolicy{
			Expiry:      30,
			FeeBaseMsat: 10000,
			MinHTLC:     1,
		}),
		symmetricTestChannel("d", "target", 100000, &testChannelPolicy{
			Expiry:      30,
			FeeBaseMsat: 10000,
			MinHTLC:     1,
		}),
	}

	testGraphInstance, err := createTestGraphFromChannels(
		testChannels, "roasbeef",
	)
	if err != nil {
		t.Fatalf("unable to create graph: %v", err)
	}
	defer testGraphInstance.cleanUp()

	sourceNode, err := testGraphInstance.graph.SourceNode()
	if err != nil {
		t.Fatalf("unable to fetch source node: %v", err)
	}
	sourceVertex := route.Vertex(sourceNode.PubKeyBytes)

	paymentAmt := lnwire.NewMSatFromSatoshis(100)
	target := testGraphInstance.aliasMap["target"]

	// Find the best path given the cltv limit.
	var cltvLimit *uint32
	if limit != 0 {
		cltvLimit = &limit
	}

	path, err := findPath(
		&graphParams{
			graph: testGraphInstance.graph,
		},
		&RestrictParams{
			FeeLimit:          noFeeLimit,
			CltvLimit:         cltvLimit,
			ProbabilitySource: noProbabilitySource,
		},
		testPathFindingConfig,
		sourceVertex, target, paymentAmt,
	)
	if expectedChannel == 0 {
		// Finish test if we expect no route.
		if IsError(err, ErrNoPathFound) {
			return
		}
		t.Fatal("expected no path to be found")
	}
	if err != nil {
		t.Fatalf("unable to find path: %v", err)
	}

	const (
		startingHeight = 100
		finalHopCLTV   = 1
	)
	route, err := newRoute(
		paymentAmt, sourceVertex, path, startingHeight, finalHopCLTV,
	)
	if err != nil {
		t.Fatalf("unable to create path: %v", err)
	}

	// Assert that the route starts with the expected channel.
	if route.Hops[0].ChannelID != expectedChannel {
		t.Fatalf("expected route to pass through channel %v, "+
			"but channel %v was selected instead", expectedChannel,
			route.Hops[0].ChannelID)
	}
}

// TestProbabilityRouting asserts that path finding not only takes into account
// fees but also success probability.
func TestProbabilityRouting(t *testing.T) {
	t.Parallel()

	testCases := []struct {
		name           string
		p10, p11, p20  float64
		minProbability float64
		expectedChan   uint64
	}{
		// Test two variations with probabilities that should multiply
		// to the same total route probability. In both cases the three
		// hop route should be the best route. The three hop route has a
		// probability of 0.5 * 0.8 = 0.4. The fee is 5 (chan 10) + 8
		// (chan 11) = 13. Path finding distance should work out to: 13
		// + 10 (attempt penalty) / 0.4 = 38. The two hop route is 25 +
		// 10 / 0.7 = 39.
		{
			name: "three hop 1",
			p10:  0.8, p11: 0.5, p20: 0.7,
			minProbability: 0.1,
			expectedChan:   10,
		},
		{
			name: "three hop 2",
			p10:  0.5, p11: 0.8, p20: 0.7,
			minProbability: 0.1,
			expectedChan:   10,
		},

		// If the probability of the two hop route is increased, its
		// distance becomes 25 + 10 / 0.85 = 37. This is less than the
		// three hop route with its distance 38. So with an attempt
		// penalty of 10, the higher fee route is chosen because of the
		// compensation for success probability.
		{
			name: "two hop higher cost",
			p10:  0.5, p11: 0.8, p20: 0.85,
			minProbability: 0.1,
			expectedChan:   20,
		},

		// If the same probabilities are used with a probability lower bound of
		// 0.5, we expect the three hop route with probability 0.4 to be
		// excluded and the two hop route to be picked.
		{
			name: "probability limit",
			p10:  0.8, p11: 0.5, p20: 0.7,
			minProbability: 0.5,
			expectedChan:   20,
		},

		// With a probability limit above the probability of both routes, we
		// expect no route to be returned. This expectation is signaled by using
		// expected channel 0.
		{
			name: "probability limit no routes",
			p10:  0.8, p11: 0.5, p20: 0.7,
			minProbability: 0.8,
			expectedChan:   0,
		},
	}

	for _, tc := range testCases {
		t.Run(tc.name, func(t *testing.T) {
			testProbabilityRouting(
				t, tc.p10, tc.p11, tc.p20,
				tc.minProbability, tc.expectedChan,
			)
		})
	}
}

func testProbabilityRouting(t *testing.T, p10, p11, p20, minProbability float64,
	expectedChan uint64) {

	t.Parallel()

	// Set up a test graph with two possible paths to the target: a three
	// hop path (via channels 10 and 11) and a two hop path (via channel
	// 20).
	testChannels := []*testChannel{
		symmetricTestChannel("roasbeef", "a1", 100000, &testChannelPolicy{}),
		symmetricTestChannel("roasbeef", "b", 100000, &testChannelPolicy{}),
		symmetricTestChannel("a1", "a2", 100000, &testChannelPolicy{
			Expiry:      144,
			FeeBaseMsat: lnwire.NewMSatFromSatoshis(5),
			MinHTLC:     1,
		}, 10),
		symmetricTestChannel("a2", "target", 100000, &testChannelPolicy{
			Expiry:      144,
			FeeBaseMsat: lnwire.NewMSatFromSatoshis(8),
			MinHTLC:     1,
		}, 11),
		symmetricTestChannel("b", "target", 100000, &testChannelPolicy{
			Expiry:      100,
			FeeBaseMsat: lnwire.NewMSatFromSatoshis(25),
			MinHTLC:     1,
		}, 20),
	}

	testGraphInstance, err := createTestGraphFromChannels(
		testChannels, "roasbeef",
	)
	if err != nil {
		t.Fatalf("unable to create graph: %v", err)
	}
	defer testGraphInstance.cleanUp()

	sourceNode, err := testGraphInstance.graph.SourceNode()
	if err != nil {
		t.Fatalf("unable to fetch source node: %v", err)
	}
	sourceVertex := route.Vertex(sourceNode.PubKeyBytes)

	paymentAmt := lnwire.NewMSatFromSatoshis(100)
	target := testGraphInstance.aliasMap["target"]

	// Configure a probability source with the test parameters.
	probabilitySource := func(node route.Vertex, edge EdgeLocator,
		amt lnwire.MilliSatoshi) float64 {

		if amt == 0 {
			t.Fatal("expected non-zero amount")
		}

		switch edge.ChannelID {
		case 10:
			return p10
		case 11:
			return p11
		case 20:
			return p20
		default:
			return 1
		}
	}

	path, err := findPath(
		&graphParams{
			graph: testGraphInstance.graph,
		},
		&RestrictParams{
			FeeLimit:          noFeeLimit,
			ProbabilitySource: probabilitySource,
		},
		&PathFindingConfig{
			PaymentAttemptPenalty: lnwire.NewMSatFromSatoshis(10),
			MinProbability:        minProbability,
		},
		sourceVertex, target, paymentAmt,
	)
	if expectedChan == 0 {
		if err == nil || !IsError(err, ErrNoPathFound) {
			t.Fatalf("expected no path found, but got %v", err)
		}
		return
	}
	if err != nil {
		t.Fatal(err)
	}

	// Assert that the route passes through the expected channel.
	if path[1].ChannelID != expectedChan {
		t.Fatalf("expected route to pass through channel %v, "+
			"but channel %v was selected instead", expectedChan,
			path[1].ChannelID)
	}
}<|MERGE_RESOLUTION|>--- conflicted
+++ resolved
@@ -316,11 +316,7 @@
 	FeeRate     lnwire.MilliSatoshi
 	LastUpdate  time.Time
 	Disabled    bool
-<<<<<<< HEAD
-	Initiator   bool
-=======
 	Direction   bool
->>>>>>> add905d1
 }
 
 type testChannelEnd struct {
@@ -354,11 +350,7 @@
 	}
 
 	node2Policy := *policy
-<<<<<<< HEAD
-	node2Policy.Initiator = !policy.Initiator
-=======
 	node2Policy.Direction = !policy.Direction
->>>>>>> add905d1
 
 	return &testChannel{
 		Capacity: capacity,
@@ -541,11 +533,7 @@
 			if testChannel.Node1.Disabled {
 				channelFlags |= lnwire.ChanUpdateDisabled
 			}
-<<<<<<< HEAD
-			if testChannel.Node1.Initiator {
-=======
 			if testChannel.Node1.Direction {
->>>>>>> add905d1
 				channelFlags |= lnwire.ChanUpdateDirection
 			}
 			edgePolicy := &channeldb.ChannelEdgePolicy{
@@ -574,11 +562,7 @@
 			if testChannel.Node2.Disabled {
 				channelFlags |= lnwire.ChanUpdateDisabled
 			}
-<<<<<<< HEAD
-			if testChannel.Node2.Initiator {
-=======
 			if testChannel.Node2.Direction {
->>>>>>> add905d1
 				channelFlags |= lnwire.ChanUpdateDirection
 			}
 			edgePolicy := &channeldb.ChannelEdgePolicy{
